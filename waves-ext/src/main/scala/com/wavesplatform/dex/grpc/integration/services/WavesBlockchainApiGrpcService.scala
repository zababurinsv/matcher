package com.wavesplatform.dex.grpc.integration.services

import java.net.InetAddress
import java.util.concurrent.ConcurrentHashMap

import cats.syntax.either._
import cats.syntax.monoid._
import com.google.protobuf.ByteString
import com.google.protobuf.empty.Empty
import com.wavesplatform.account.Address
import com.wavesplatform.dex.grpc.integration._
import com.wavesplatform.dex.grpc.integration.protobuf.EitherVEExt
import com.wavesplatform.dex.grpc.integration.protobuf.PbToWavesConversions._
import com.wavesplatform.dex.grpc.integration.protobuf.WavesToPbConversions._
import com.wavesplatform.dex.grpc.integration.smart.MatcherScriptRunner
import com.wavesplatform.extensions.{Context => ExtensionContext}
import com.wavesplatform.features.BlockchainFeatureStatus
import com.wavesplatform.features.FeatureProvider._
import com.wavesplatform.lang.ValidationError
import com.wavesplatform.lang.v1.compiler.Terms
import com.wavesplatform.lang.v1.compiler.Terms.{FALSE, TRUE}
import com.wavesplatform.transaction.Asset.{IssuedAsset, Waves}
import com.wavesplatform.transaction.TxValidationError.GenericError
import com.wavesplatform.transaction.smart.script.ScriptRunner
import com.wavesplatform.utils.ScorexLogging
import io.grpc.stub.{ServerCallStreamObserver, StreamObserver}
import io.grpc.{Status, StatusRuntimeException}
import monix.eval.{Coeval, Task}
import monix.execution.{CancelableFuture, Scheduler}
import shapeless.Coproduct

import scala.concurrent.Future
import scala.concurrent.duration.FiniteDuration
import scala.util.control.NonFatal

class WavesBlockchainApiGrpcService(context: ExtensionContext, balanceChangesBatchLingerMs: FiniteDuration)(implicit sc: Scheduler)
    extends WavesBlockchainApiGrpc.WavesBlockchainApi
    with ScorexLogging {

  // A clean logic requires more actions, see DEX-606
  private val balanceChangesSubscribers = ConcurrentHashMap.newKeySet[StreamObserver[BalanceChangesResponse]](2)
  private val cleanupTask: Task[Unit] = Task {
    log.info("Closing balance changes stream...")
    // https://github.com/grpc/grpc/blob/master/doc/statuscodes.md
    val shutdownError = new StatusRuntimeException(Status.UNAVAILABLE) // Because it should try to connect to other DEX Extension
    balanceChangesSubscribers.forEach(_.onError(shutdownError))
    balanceChangesSubscribers.clear()
  }

  private val balanceChanges: Coeval[CancelableFuture[Unit]] = Coeval.evalOnce {
    context.spendableBalanceChanged
      .bufferTimed(balanceChangesBatchLingerMs)
      .map { changesBuffer =>
        val vanillaBatch = changesBuffer.distinct.map { case (address, asset) => (address, asset, context.utx.spendableBalance(address, asset)) }
        vanillaBatch.map { case (address, asset, balance) => BalanceChangesResponse.Record(address.toPB, asset.toPB, balance) }
      }
      .filter(_.nonEmpty)
      .map(BalanceChangesResponse.apply)
      .doOnSubscriptionCancel(cleanupTask)
      .doOnComplete(cleanupTask)
      .foreach { x =>
        balanceChangesSubscribers.forEach { subscriber =>
          try subscriber.onNext(x)
          catch {
            case e: Throwable => log.warn(s"Can't send balance changes to $subscriber", e)
          }
        }
      }
  }

  override def getStatuses(request: TransactionsByIdRequest): Future[TransactionsStatusesResponse] = Future {
    val statuses = request.transactionIds.map { txId =>
      context.blockchain.transactionHeight(txId.toVanilla) match {
        case Some(height) => TransactionStatus(txId, TransactionStatus.Status.CONFIRMED, height) // TODO
        case None =>
          context.utx.transactionById(txId.toVanilla) match {
            case Some(_) => TransactionStatus(txId, TransactionStatus.Status.UNCONFIRMED)
            case None    => TransactionStatus(txId, TransactionStatus.Status.NOT_EXISTS)
          }
      }
    }
    TransactionsStatusesResponse(statuses)
  }

  override def broadcast(request: BroadcastRequest): Future[BroadcastResponse] = Future {
    request.transaction
      .fold[Either[ValidationError, SignedExchangeTransaction]](GenericError("The signed transaction must be specified").asLeft)(_.asRight)
      .flatMap { _.toVanilla }
      .flatMap { tx =>
        if (context.blockchain.containsTransaction(tx)) Right(BroadcastResponse(isValid = true))
        else context.broadcastTransaction(tx).resultE.map(BroadcastResponse.apply).leftFlatMap(_ => BroadcastResponse().asRight)
      }
      .explicitGetErr()
  }

  override def isFeatureActivated(request: IsFeatureActivatedRequest): Future[IsFeatureActivatedResponse] = Future {
    IsFeatureActivatedResponse(
      context.blockchain.featureStatus(request.featureId.toShort, context.blockchain.height) == BlockchainFeatureStatus.Activated
    )
  }

  override def assetDescription(request: AssetIdRequest): Future[AssetDescriptionResponse] = Future {
    import AssetDescriptionResponse._

    val desc = context.blockchain.assetDescription(IssuedAsset(request.assetId.toVanilla))
    val gRpcDesc = desc.fold[MaybeDescription](MaybeDescription.Empty) { desc =>
      MaybeDescription.Description(
        AssetDescription(
          name = ByteString.copyFrom(desc.name),
          decimals = desc.decimals,
          hasScript = desc.script.nonEmpty
        )
      )
    }

    AssetDescriptionResponse(gRpcDesc)
  }

  override def hasAssetScript(request: AssetIdRequest): Future[HasScriptResponse] = Future {
    HasScriptResponse(has = context.blockchain.hasAssetScript(IssuedAsset(request.assetId.toVanilla)))
  }

  override def runAssetScript(request: RunAssetScriptRequest): Future[RunScriptResponse] = Future {
    import RunScriptResponse._

    val asset = IssuedAsset(request.assetId.toVanilla)
    val r = context.blockchain.assetScript(asset) match {
      case None => Result.Empty
      case Some(script) =>
        val tx = request.transaction
          .getOrElse(throw new IllegalArgumentException("Expected a transaction"))
          .toVanilla
          .getOrElse(throw new IllegalArgumentException("Can't parse the transaction"))
        parseScriptResult(ScriptRunner(context.blockchain.height, Coproduct(tx), context.blockchain, script, isAssetScript = true, asset.id)._2)
    }
    RunScriptResponse(r)
  }

  override def hasAddressScript(request: HasAddressScriptRequest): Future[HasScriptResponse] = Future {
    Address
      .fromBytes(request.address.toVanilla)
      .map { addr =>
        HasScriptResponse(has = context.blockchain.hasScript(addr))
      }
      .explicitGetErr()
  }

  override def runAddressScript(request: RunAddressScriptRequest): Future[RunScriptResponse] = Future {
    import RunScriptResponse._

    val address = Address.fromBytes(request.address.toVanilla).explicitGetErr()
    val r = context.blockchain.accountScript(address) match {
      case None => Result.Empty
      case Some(script) =>
        val order = request.order.map(_.toVanilla).getOrElse(throw new IllegalArgumentException("Expected an order"))
        parseScriptResult(MatcherScriptRunner(script, order)._2)
    }

    RunScriptResponse(r)
  }

  override def spendableAssetBalance(request: SpendableAssetBalanceRequest): Future[SpendableAssetBalanceResponse] = Future {
    val addr    = Address.fromBytes(request.address.toVanilla).explicitGetErr()
    val assetId = request.assetId.toVanillaAsset
    SpendableAssetBalanceResponse(context.utx.spendableBalance(addr, assetId))
  }

  override def spendableAssetsBalances(request: SpendableAssetsBalancesRequest): Future[SpendableAssetsBalancesResponse] = Future {

    val address = Address.fromBytes(request.address.toVanilla).explicitGetErr()

    val assetsBalances =
      request.assetIds.map { requestedAssetRecord =>
        SpendableAssetsBalancesResponse.Record(
          requestedAssetRecord.assetId,
          context.utx.spendableBalance(address, requestedAssetRecord.assetId.toVanillaAsset)
        )
      }

    SpendableAssetsBalancesResponse(assetsBalances)
  }

  override def forgedOrder(request: ForgedOrderRequest): Future[ForgedOrderResponse] = Future {
    val seen = context.blockchain.filledVolumeAndFee(request.orderId.toVanilla).volume > 0
    ForgedOrderResponse(isForged = seen)
  }

  override def getBalanceChanges(request: Empty, responseObserver: StreamObserver[BalanceChangesResponse]): Unit =
    if (!balanceChanges().isCompleted) {
      responseObserver match {
        case x: ServerCallStreamObserver[_] => x.setOnCancelHandler(() => balanceChangesSubscribers.remove(x))
        case x                              => log.warn(s"Can't register cancel handler for $x")
      }

      balanceChangesSubscribers.add(responseObserver)
    }

  private def parseScriptResult(raw: => Either[String, Terms.EVALUATED]): RunScriptResponse.Result = {
    import RunScriptResponse.Result
    try raw match {
      case Left(execError) => Result.ScriptError(execError)
      case Right(FALSE)    => Result.Denied(Empty())
      case Right(TRUE)     => Result.Empty
      case Right(x)        => Result.UnexpectedResult(x.toString)
    } catch {
      case NonFatal(e) =>
        log.trace(error.formatStackTrace(e))
        Result.Exception(Exception(e.getClass.getCanonicalName, Option(e.getMessage).getOrElse("No message")))
    }
  }

<<<<<<< HEAD
  override def allAssetsSpendableBalance(request: AddressRequest): Future[AllAssetsSpendableBalanceResponse] = {
    import com.wavesplatform.state.Portfolio.monoid
    Future {

      val address              = request.address.toVanillaAddress
      val pessimisticPortfolio = context.blockchain.portfolio(address) |+| context.utx.pessimisticPortfolio(address)

      AllAssetsSpendableBalanceResponse(
        (pessimisticPortfolio.assets ++ Map(Waves -> pessimisticPortfolio.balance)).map {
          case (a, b) => AllAssetsSpendableBalanceResponse.Record(a.toPB, b)
        }.toSeq
      )
    }
=======
  override def getNodeAddress(request: Empty): Future[NodeAddressResponse] = Future {
    NodeAddressResponse(InetAddress.getLocalHost.getHostAddress)
>>>>>>> 457b74f0
  }
}<|MERGE_RESOLUTION|>--- conflicted
+++ resolved
@@ -209,7 +209,6 @@
     }
   }
 
-<<<<<<< HEAD
   override def allAssetsSpendableBalance(request: AddressRequest): Future[AllAssetsSpendableBalanceResponse] = {
     import com.wavesplatform.state.Portfolio.monoid
     Future {
@@ -223,9 +222,5 @@
         }.toSeq
       )
     }
-=======
-  override def getNodeAddress(request: Empty): Future[NodeAddressResponse] = Future {
-    NodeAddressResponse(InetAddress.getLocalHost.getHostAddress)
->>>>>>> 457b74f0
   }
 }