--- conflicted
+++ resolved
@@ -25,13 +25,8 @@
     } yield (prevBlockTs, blockTs, height, transfer1)) {
       case (prevBlockTs, blockTs, height, transfer1) =>
         withStateAndHistory(Enabled) { blockchain: Blockchain =>
-<<<<<<< HEAD
-          TransactionDiffer(Enabled, Some(prevBlockTs), blockTs, height)(blockchain, transfer1).resultE should
-            produce("in the past relative to previous block timestamp")
-=======
-          val tmp = TransactionDiffer(Enabled, Some(prevBlockTs), blockTs, height)(blockchain, transfer1)
-          tmp should produce("in the past relative to previous block timestamp")
->>>>>>> 15274a93
+          val result = TransactionDiffer(Enabled, Some(prevBlockTs), blockTs, height)(blockchain, transfer1).resultE
+          result should produce("in the past relative to previous block timestamp")
         }
     }
   }
