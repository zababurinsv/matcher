--- conflicted
+++ resolved
@@ -39,7 +39,6 @@
 
   override def hasScript(asset: Asset.IssuedAsset): Future[Boolean]                                     = underlying.hasScript(asset)
   override def runScript(asset: Asset.IssuedAsset, input: ExchangeTransaction): Future[RunScriptResult] = underlying.runScript(asset, input)
-<<<<<<< HEAD
 
   override def hasScript(address: Address): Future[Boolean]                       = underlying.hasScript(address)
   override def runScript(address: Address, input: Order): Future[RunScriptResult] = underlying.runScript(address, input)
@@ -49,14 +48,7 @@
 
   override def forgedOrder(orderId: ByteStr): Future[Boolean] = underlying.forgedOrder(orderId)
 
+  override def getNodeAddress: Future[InetAddress] = underlying.getNodeAddress
+
   override def close(): Future[Unit] = underlying.close()
-=======
-  override def hasScript(address: Address): Future[Boolean]                                             = underlying.hasScript(address)
-  override def runScript(address: Address, input: Order): Future[RunScriptResult]                       = underlying.runScript(address, input)
-  override def wereForged(txIds: Seq[ByteStr]): Future[Map[ByteStr, Boolean]]                           = underlying.wereForged(txIds)
-  override def broadcastTx(tx: ExchangeTransaction): Future[Boolean]                                    = underlying.broadcastTx(tx)
-  override def forgedOrder(orderId: ByteStr): Future[Boolean]                                           = underlying.forgedOrder(orderId)
-  override def getNodeAddress: Future[InetAddress]                                                      = underlying.getNodeAddress
-  override def close(): Future[Unit]                                                                    = underlying.close()
->>>>>>> 457b74f0
 }