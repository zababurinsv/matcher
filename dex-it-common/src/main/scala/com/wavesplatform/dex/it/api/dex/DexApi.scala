package com.wavesplatform.dex.it.api.dex

import cats.tagless._
import com.typesafe.config.Config
import com.wavesplatform.dex.api.http.entities._
import com.wavesplatform.dex.domain.account.{Address, KeyPair, PublicKey}
import com.wavesplatform.dex.domain.asset.{Asset, AssetPair}
import com.wavesplatform.dex.domain.order.Order
import im.mak.waves.transactions.ExchangeTransaction

@finalAlg
@autoFunctorK
trait DexApi[F[_]] {
  def publicKey: F[HttpMatcherPublicKey]

  def getReservedBalance(publicKey: String, timestamp: Long, signature: String): F[HttpBalance]
  def getReservedBalance(of: KeyPair, timestamp: Long = System.currentTimeMillis): F[HttpBalance]
  def getReservedBalance(publicKey: String, headers: Map[String, String]): F[HttpBalance]
  def getReservedBalanceWithApiKey(of: KeyPair, xUserPublicKey: Option[PublicKey] = None): F[HttpBalance]

  def getTradableBalance(address: String, amountAsset: String, priceAsset: String): F[HttpBalance]
  def getTradableBalance(of: KeyPair, assetPair: AssetPair): F[HttpBalance]

  def place(order: Order): F[HttpSuccessfulPlace]
  def placeMarket(order: Order): F[HttpSuccessfulPlace]

  def cancel(owner: KeyPair, order: Order): F[HttpSuccessfulSingleCancel] = cancel(owner, order.assetPair, order.id())
  def cancel(owner: KeyPair, assetPair: AssetPair, id: Order.Id): F[HttpSuccessfulSingleCancel]

  def cancelWithApiKey(order: Order, xUserPublicKey: Option[PublicKey] = None): F[HttpSuccessfulSingleCancel] =
    cancelWithApiKey(order.id(), xUserPublicKey)

  def cancelWithApiKey(id: Order.Id, xUserPublicKey: Option[PublicKey]): F[HttpSuccessfulSingleCancel]

  def cancelAll(owner: KeyPair, timestamp: Long = System.currentTimeMillis): F[HttpSuccessfulBatchCancel]

  def cancelAllByPair(
    owner: KeyPair,
    assetPair: AssetPair,
    timestamp: Long = System.currentTimeMillis
  ): F[HttpSuccessfulBatchCancel]

  def cancelAllByIdsWithApiKey(
    owner: Address,
    orderIds: Set[Order.Id],
    xUserPublicKey: Option[PublicKey] = None
  ): F[HttpSuccessfulBatchCancel]

  def getOrderStatus(order: Order): F[HttpOrderStatus] = getOrderStatus(order.assetPair, order.id())

  def getOrderStatus(assetPair: AssetPair, id: Order.Id): F[HttpOrderStatus] =
    getOrderStatus(assetPair.amountAssetStr, assetPair.priceAssetStr, id.toString)

  def getOrderStatus(amountAsset: String, priceAsset: String, id: String): F[HttpOrderStatus]

  def getOrderStatusInfoById(
    address: String,
    orderId: String,
    headers: Map[String, String] = Map.empty
  ): F[HttpOrderBookHistoryItem]

  def getOrderStatusInfoByIdWithApiKey(
    owner: Address,
    orderId: Order.Id,
    xUserPublicKey: Option[PublicKey]
  ): F[HttpOrderBookHistoryItem]

  def getOrderStatusInfoByIdWithSignature(publicKey: String, orderId: String, timestamp: Long, signature: String): F[HttpOrderBookHistoryItem]

  def getOrderStatusInfoByIdWithSignature(publicKey: String, orderId: String, headers: Map[String, String]): F[HttpOrderBookHistoryItem]

  def getOrderStatusInfoByIdWithSignature(
    owner: KeyPair,
    order: Order,
    timestamp: Long = System.currentTimeMillis
  ): F[HttpOrderBookHistoryItem] =
    getOrderStatusInfoByIdWithSignature(owner, order.id(), timestamp)

  def getOrderStatusInfoByIdWithSignature(
    owner: KeyPair,
    orderId: Order.Id,
    timestamp: Long
  ): F[HttpOrderBookHistoryItem]

  def getTransactionsByOrder(orderId: String): F[List[ExchangeTransaction]] = getTransactionsByOrder(orderId)

  def getTransactionsByOrder(order: Order): F[List[ExchangeTransaction]] = getTransactionsByOrder(order.id())

  def getTransactionsByOrder(id: Order.Id): F[List[ExchangeTransaction]]
<<<<<<< HEAD
=======

  def deleteHistory(owner: KeyPair, assetPair: AssetPair, orderId: String): F[HttpSuccessfulDeleteHistory]

  def getOrderHistoryByApiKey(publicKey: String, timestamp: Long, signature: String): F[List[HttpOrderBookHistoryItem]]

  def getOrderHistoryByApiKey(address: String): F[List[HttpOrderBookHistoryItem]]

  def getOrderHistoryByApiKey(
    address: String,
    activeOnly: Boolean,
    closedOnly: Boolean,
    headers: Map[String, String]
  ): F[List[HttpOrderBookHistoryItem]]

  def getOrderHistoryByPublicKey(owner: KeyPair): F[List[HttpOrderBookHistoryItem]]
>>>>>>> db721666

  /**
   * param @activeOnly Server treats this parameter as false if it wasn't specified
   */
  def getOrderHistoryByPublicKey(
    publicKey: String,
    timestamp: Long,
    signature: String
  ): F[List[HttpOrderBookHistoryItem]]

  /**
   * param @activeOnly Server treats this parameter as false if it wasn't specified
   */
  def getOrderHistoryByPublicKey(
    owner: KeyPair,
    activeOnly: Option[Boolean] = None,
    closedOnly: Option[Boolean] = None,
    timestamp: Long = System.currentTimeMillis
  ): F[List[HttpOrderBookHistoryItem]]

  /**
   * param @activeOnly Server treats this parameter as true if it wasn't specified
   */
  def orderHistoryWithApiKey(
    owner: Address,
    activeOnly: Option[Boolean] = None,
    closedOnly: Option[Boolean] = None,
    xUserPublicKey: Option[PublicKey] = None
  ): F[List[HttpOrderBookHistoryItem]]

  def getOrderHistoryByAssetPairAndPublicKey(
    publicKey: String,
    amountAsset: String,
    priceAsset: String,
    timestamp: Long,
    signature: String
  ): F[List[HttpOrderBookHistoryItem]]

  /**
   * param @activeOnly Server treats this parameter as false if it wasn't specified
   */
  def getOrderHistoryByAssetPairAndPublicKey(
    owner: KeyPair,
    assetPair: AssetPair,
    activeOnly: Option[Boolean] = None,
    closedOnly: Option[Boolean] = None,
    timestamp: Long = System.currentTimeMillis
  ): F[List[HttpOrderBookHistoryItem]]

  def getOrderBooks: F[HttpTradingMarkets]
<<<<<<< HEAD

  def getOrderBook(amountAsset: String, priceAsset: String): F[HttpV0OrderBook]
  def getOrderBook(assetPair: AssetPair): F[HttpV0OrderBook]
  def getOrderBook(assetPair: AssetPair, depth: String): F[HttpV0OrderBook]
  def getOrderBook(assetPair: AssetPair, depth: Int): F[HttpV0OrderBook]

  def getOrderBookInfo(assetPair: AssetPair): F[HttpOrderBookInfo]
  def getOrderBookInfo(amountAsset: String, priceAsset: String): F[HttpOrderBookInfo]

  def getOrderBookStatus(amountAsset: String, priceAsset: String): F[HttpOrderBookStatus]
  def getOrderBookStatus(assetPair: AssetPair): F[HttpOrderBookStatus]

=======

  def getOrderBook(amountAsset: String, priceAsset: String): F[HttpV0OrderBook]
  def getOrderBook(assetPair: AssetPair): F[HttpV0OrderBook]
  def getOrderBook(assetPair: AssetPair, depth: String): F[HttpV0OrderBook]
  def getOrderBook(assetPair: AssetPair, depth: Int): F[HttpV0OrderBook]

  def getOrderBookInfo(assetPair: AssetPair): F[HttpOrderBookInfo]
  def getOrderBookInfo(amountAsset: String, priceAsset: String): F[HttpOrderBookInfo]

  def getOrderBookStatus(amountAsset: String, priceAsset: String): F[HttpOrderBookStatus]
  def getOrderBookStatus(assetPair: AssetPair): F[HttpOrderBookStatus]

>>>>>>> db721666
  def deleteOrderBook(amountAsset: String, priceAsset: String, headers: Map[String, String]): F[HttpMessage]
  def deleteOrderBook(assetPair: AssetPair): F[HttpMessage]

  def upsertRate(assetId: String, rate: Double, headers: Map[String, String] = Map.empty): F[HttpMessage]
  def upsertRate(asset: Asset, rate: Double): F[HttpMessage]
  def upsertRate(asset: Asset, rate: String): F[HttpMessage]
  def deleteRate(assetId: String, headers: Map[String, String] = Map.empty): F[HttpMessage]
  def deleteRate(asset: Asset): F[HttpMessage]
  def getRates: F[HttpRates]
<<<<<<< HEAD
=======

  def getCurrentOffset: F[HttpOffset]
  def getCurrentOffset(headers: Map[String, String]): F[HttpOffset]

  def getLastOffset: F[HttpOffset]
  def getLastOffset(headers: Map[String, String]): F[HttpOffset]
>>>>>>> db721666

  def getOldestSnapshotOffset: F[HttpOffset]
  def getOldestSnapshotOffset(headers: Map[String, String]): F[HttpOffset]

  def getAllSnapshotOffsets(headers: Map[String, String]): F[HttpSnapshotOffsets]
  def getAllSnapshotOffsets: F[HttpSnapshotOffsets]

  def saveSnapshots(headers: Map[String, String]): F[HttpMessage]
  def saveSnapshots: F[HttpMessage]

  def getMatcherSettings: F[HttpMatcherPublicSettings]
  def getMatcherConfig: F[Config]
  def getMatcherConfig(headers: Map[String, String]): F[Config]

  def getMatcherPublicKey: F[String]
<<<<<<< HEAD

  def print(message: String): F[Unit]
=======
>>>>>>> db721666

  def wsConnections: F[HttpWebSocketConnections]
  def closeWsConnections(oldestNumber: Int): F[HttpMessage]
}

object DexApi {} // Without this line we have java.lang.NoClassDefFoundError: com/wavesplatform/dex/it/dex/DexApi$<|MERGE_RESOLUTION|>--- conflicted
+++ resolved
@@ -87,8 +87,6 @@
   def getTransactionsByOrder(order: Order): F[List[ExchangeTransaction]] = getTransactionsByOrder(order.id())
 
   def getTransactionsByOrder(id: Order.Id): F[List[ExchangeTransaction]]
-<<<<<<< HEAD
-=======
 
   def deleteHistory(owner: KeyPair, assetPair: AssetPair, orderId: String): F[HttpSuccessfulDeleteHistory]
 
@@ -104,7 +102,6 @@
   ): F[List[HttpOrderBookHistoryItem]]
 
   def getOrderHistoryByPublicKey(owner: KeyPair): F[List[HttpOrderBookHistoryItem]]
->>>>>>> db721666
 
   /**
    * param @activeOnly Server treats this parameter as false if it wasn't specified
@@ -155,7 +152,6 @@
   ): F[List[HttpOrderBookHistoryItem]]
 
   def getOrderBooks: F[HttpTradingMarkets]
-<<<<<<< HEAD
 
   def getOrderBook(amountAsset: String, priceAsset: String): F[HttpV0OrderBook]
   def getOrderBook(assetPair: AssetPair): F[HttpV0OrderBook]
@@ -168,20 +164,6 @@
   def getOrderBookStatus(amountAsset: String, priceAsset: String): F[HttpOrderBookStatus]
   def getOrderBookStatus(assetPair: AssetPair): F[HttpOrderBookStatus]
 
-=======
-
-  def getOrderBook(amountAsset: String, priceAsset: String): F[HttpV0OrderBook]
-  def getOrderBook(assetPair: AssetPair): F[HttpV0OrderBook]
-  def getOrderBook(assetPair: AssetPair, depth: String): F[HttpV0OrderBook]
-  def getOrderBook(assetPair: AssetPair, depth: Int): F[HttpV0OrderBook]
-
-  def getOrderBookInfo(assetPair: AssetPair): F[HttpOrderBookInfo]
-  def getOrderBookInfo(amountAsset: String, priceAsset: String): F[HttpOrderBookInfo]
-
-  def getOrderBookStatus(amountAsset: String, priceAsset: String): F[HttpOrderBookStatus]
-  def getOrderBookStatus(assetPair: AssetPair): F[HttpOrderBookStatus]
-
->>>>>>> db721666
   def deleteOrderBook(amountAsset: String, priceAsset: String, headers: Map[String, String]): F[HttpMessage]
   def deleteOrderBook(assetPair: AssetPair): F[HttpMessage]
 
@@ -191,15 +173,12 @@
   def deleteRate(assetId: String, headers: Map[String, String] = Map.empty): F[HttpMessage]
   def deleteRate(asset: Asset): F[HttpMessage]
   def getRates: F[HttpRates]
-<<<<<<< HEAD
-=======
 
   def getCurrentOffset: F[HttpOffset]
   def getCurrentOffset(headers: Map[String, String]): F[HttpOffset]
 
   def getLastOffset: F[HttpOffset]
   def getLastOffset(headers: Map[String, String]): F[HttpOffset]
->>>>>>> db721666
 
   def getOldestSnapshotOffset: F[HttpOffset]
   def getOldestSnapshotOffset(headers: Map[String, String]): F[HttpOffset]
@@ -215,11 +194,8 @@
   def getMatcherConfig(headers: Map[String, String]): F[Config]
 
   def getMatcherPublicKey: F[String]
-<<<<<<< HEAD
 
   def print(message: String): F[Unit]
-=======
->>>>>>> db721666
 
   def wsConnections: F[HttpWebSocketConnections]
   def closeWsConnections(oldestNumber: Int): F[HttpMessage]
