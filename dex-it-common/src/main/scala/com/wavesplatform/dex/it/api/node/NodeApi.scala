--- conflicted
+++ resolved
@@ -23,125 +23,10 @@
 
   def activationStatus: F[ActivationStatusResponse]
 
-<<<<<<< HEAD
-  def tryActivationStatus: F[Either[ErrorResponse, ActivationStatusResponse]]
-  def tryConfig: F[Either[ErrorResponse, Config]]
+  def connect(toNode: InetSocketAddress): F[Unit]
+  def connectedPeers: F[ConnectedPeersResponse]
 
-  def tryConnect(toNode: InetSocketAddress): F[Either[ErrorResponse, Unit]]
-  def tryConnectedPeers: F[Either[ErrorResponse, ConnectedPeersResponse]]
-
-  // Move
-  def waitForHeight(height: Int): F[Unit]
-  def waitForHeightArise(): F[Unit]
-  def waitForConnectedPeer(toNode: InetSocketAddress): F[Unit]
-  def waitForTransaction(id: Id): F[Unit]
-  def waitForTransaction(tx: Transaction): F[Unit] = waitForTransaction(tx.id())
-  def waitForActivationStatus(f: ActivationStatusResponse => Boolean): F[Unit]
-
-  def tryRollback(toHeight: Int, returnTransactionsToUtx: Boolean): F[Either[ErrorResponse, Unit]]
+  def rollback(toHeight: Int, returnTransactionsToUtx: Boolean): F[Unit]
 }
 
-object NodeApi {
-
-  implicit val functorK: FunctorK[NodeApi] = Derive.functorK[NodeApi]
-
-  def apply[F[_]](apiKey: String,
-                  host: => InetSocketAddress)(implicit M: MonadError[F, Throwable], W: CanWait[F], httpBackend: SttpBackend[F, Nothing]): NodeApi[F] =
-    new NodeApi[F] {
-
-      private val ops     = FOps[F]; import ops._
-      private val sttpOps = SttpBackendOps[F, ErrorResponse]; import sttpOps._
-
-      def apiUri = s"http://${host.getAddress.getHostAddress}:${host.getPort}"
-
-      override def tryWavesBalance(address: Address): F[Either[ErrorResponse, WavesBalanceResponse]] =
-        tryParseJson(sttp.get(uri"$apiUri/addresses/balance/$address"))
-
-      override def tryAssetBalance(address: Address, asset: IssuedAsset): F[Either[ErrorResponse, AssetBalanceResponse]] =
-        tryParseJson(sttp.get(uri"$apiUri/assets/balance/$address/${asset.toString}"))
-
-      override def tryBroadcast(tx: Transaction): F[Either[ErrorResponse, Unit]] = tryUnit(sttp.post(uri"$apiUri/transactions/broadcast").body(tx))
-
-      override def tryTransactionInfo(id: Id): F[Either[ErrorResponse, Transaction]] =
-        tryParseJson(sttp.get(uri"$apiUri/transactions/info/${id.toString}"))
-
-      override def tryCurrentHeight: F[Either[ErrorResponse, Int]] =
-        tryParseJson[HeightResponse](sttp.get(uri"$apiUri/blocks/height")).map(_.map(_.height))
-
-      override def tryActivationStatus: F[Either[ErrorResponse, ActivationStatusResponse]] =
-        tryParseJson[ActivationStatusResponse](sttp.get(uri"$apiUri/activation/status"))
-
-      override def tryConfig: F[Either[ErrorResponse, Config]] = tryParse(sttp.get(uri"$apiUri/blocks/height").response(asConfig))
-
-      override def tryConnect(toNode: InetSocketAddress): F[Either[ErrorResponse, Unit]] = tryUnit {
-        sttp.post(uri"$apiUri/peers/connect").body(ConnectReq(toNode.getHostName, toNode.getPort)).header("X-API-Key", apiKey)
-      }
-
-      override def tryConnectedPeers: F[Either[ErrorResponse, ConnectedPeersResponse]] = tryParseJson(sttp.get(uri"$apiUri/peers/connected"))
-
-      override def waitForConnectedPeer(toNode: InetSocketAddress): F[Unit] = {
-        val hostName = toNode.getHostName
-        repeatUntil(tryConnectedPeers, 1.second) {
-          case Right(x) => x.peers.exists(p => p.address.contains(hostName))
-          case _        => false
-        }.map(_ => ())
-      }
-
-      override def waitForTransaction(id: Id): F[Unit] = repeatUntil(tryTransactionInfo(id))(_.isRight).map(_ => ())
-
-      override def waitForActivationStatus(f: ActivationStatusResponse => Boolean): F[Unit] =
-        repeatUntil(tryActivationStatus, RepeatRequestOptions(1.second, 180)) {
-          case Right(x) => f(x)
-          case _        => false
-        }.map(_ => ())
-
-      override def waitForHeightArise(): F[Unit] =
-        tryCurrentHeight
-          .flatMap {
-            case Right(origHeight) =>
-              repeatUntil(tryCurrentHeight, 1.second) {
-                case Right(x) => x > origHeight
-                case _        => false
-              }.map(_ => ())
-            case Left(_) => waitForHeightArise()
-          }
-
-      override def waitForHeight(height: Int): F[Unit] =
-        repeatUntil(tryCurrentHeight, 1.second) {
-          case Right(x) => x >= height
-          case _        => false
-        }.map(_ => ())
-
-      override def waitReady: F[Unit] = {
-        // TODO hack, replace with socket's waitReady
-        def request = M.handleErrorWith(tryCurrentHeight.map(_.isRight)) {
-          case _: SocketException | _: JsResultException => M.pure(false)
-          case NonFatal(e)                               => M.raiseError(e)
-        }
-
-        // See DexApi
-        repeatUntil(request, RepeatRequestOptions(1.second, 60 + 20))(_ == true).map(_ => ())
-      }
-
-      override def tryRollback(toHeight: Int, returnTransactionsToUtx: Boolean): F[Either[ErrorResponse, Unit]] = tryUnit {
-        sttp.post(uri"$apiUri/debug/rollback").body(RollbackReq(toHeight, returnTransactionsToUtx)).header("X-API-Key", apiKey)
-      }
-    }
-
-  private case class ConnectReq(host: String, port: Int)
-  private object ConnectReq {
-    implicit val connectFormat: Format[ConnectReq] = Json.format
-  }
-
-  private case class RollbackReq(rollbackTo: Int, returnTransactionsToUtx: Boolean)
-  private object RollbackReq {
-    implicit val rollbackFormat: Format[RollbackReq] = Json.format
-  }
-}
-=======
-  def connect(toNode: InetSocketAddress): F[Unit]
-  def connectedPeers: F[ConnectedPeersResponse]
-}
-
-object NodeApi {} // ClassNotFound NodeApi$ without this line
->>>>>>> 7dab2a8e
+object NodeApi {} // ClassNotFound NodeApi$ without this line