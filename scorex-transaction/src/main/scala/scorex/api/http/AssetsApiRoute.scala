package scorex.api.http

import javax.ws.rs.Path

import akka.actor.ActorRefFactory
import akka.http.scaladsl.model.StatusCodes
import akka.http.scaladsl.server.Route
import io.swagger.annotations._
import play.api.libs.json._
import scorex.account.Account
import scorex.app.Application
import scorex.crypto.encode.Base58
<<<<<<< HEAD
import scorex.transaction.assets.exchange.Order
import scorex.transaction.assets.{DeleteTransaction, IssueTransaction, ReissueTransaction, TransferTransaction}
=======
import scorex.transaction.assets._
>>>>>>> 40b89ce9
import scorex.transaction.state.database.blockchain.StoredState
import scorex.transaction.state.wallet._
import scorex.transaction.{AssetAcc, SimpleTransactionModule, StateCheckFailed, ValidationResult}
import scorex.transaction.assets.exchange.OrderJson._

import scala.concurrent.Future
import scala.concurrent.ExecutionContext.Implicits.global
import scala.util.{Failure, Success, Try}

@Path("/assets")
@Api(value = "assets")
case class AssetsApiRoute(application: Application)(implicit val context: ActorRefFactory)
  extends ApiRoute with CommonTransactionApiFunctions {
  val MaxAddressesPerRequest = 1000

  val settings = application.settings

  private val wallet = application.wallet
  private val state = application.blockStorage.state.asInstanceOf[StoredState]
  private implicit val transactionModule = application.transactionModule.asInstanceOf[SimpleTransactionModule]

  override lazy val route =
    pathPrefix("assets") {
<<<<<<< HEAD
      balance ~ balances ~ issue ~ reissue ~ deleteRoute ~ transfer ~ signOrder
=======
      balance ~ balances ~ issue ~ reissue ~ burnRoute ~ transfer
>>>>>>> 40b89ce9
    }

  @Path("/balance/{address}/{assetId}")
  @ApiOperation(value = "Asset's balance", notes = "Account's balance by given asset", httpMethod = "GET")
  @ApiImplicitParams(Array(
    new ApiImplicitParam(name = "address", value = "Address", required = true, dataType = "string", paramType = "path"),
    new ApiImplicitParam(name = "assetId", value = "Asset ID", required = true, dataType = "string", paramType = "path")
  ))
  def balance: Route = {
    path("balance" / Segment / Segment) { case (address, assetId) =>
      getJsonRoute {
        balanceJson(address, assetId)
      }
    }
  }

  @Path("/balance/{address}")
  @ApiOperation(value = "Account's balance", notes = "Account's balances for all assets", httpMethod = "GET")
  @ApiImplicitParams(Array(
    new ApiImplicitParam(name = "address", value = "Address", required = true, dataType = "string", paramType = "path")
  ))
  def balances: Route = {
    path("balance" / Segment) { address =>
      getJsonRoute {
        balanceJson(address)
      }
    }
  }

  @Path("/transfer")
  @ApiOperation(value = "Transfer asset",
    notes = "Transfer asset to new address",
    httpMethod = "POST",
    produces = "application/json",
    consumes = "application/json")
  @ApiImplicitParams(Array(
    new ApiImplicitParam(
      name = "body",
      value = "Json with data",
      required = true,
      paramType = "body",
      dataType = "scorex.transaction.state.wallet.TransferRequest",
      defaultValue = "{\"sender\":\"3Mn6xomsZZepJj1GL1QaW6CaCJAq8B3oPef\",\"recipient\":\"3Mciuup51AxRrpSz7XhutnQYTkNT9691HAk\",\"assetId\":null,\"amount\":5813874260609385500,\"feeAssetId\":\"3Z7T9SwMbcBuZgcn3mGu7MMp619CTgSWBT7wvEkPwYXGnoYzLeTyh3EqZu1ibUhbUHAsGK5tdv9vJL9pk4fzv9Gc\",\"fee\":1579331567487095949,\"timestamp\":4231642878298810008}"
    )
  ))
  def transfer: Route = path("transfer") {
    entity(as[String]) { body =>
      withAuth {
        postJsonRoute {
          walletNotExists(wallet).getOrElse {
            Try(Json.parse(body)).map { js =>
              js.validate[TransferRequest] match {
                case err: JsError =>
                  WrongTransactionJson(err).response
                case JsSuccess(request: TransferRequest, _) =>
                  val txOpt: Try[TransferTransaction] = transactionModule.transferAsset(request, wallet)
                  txOpt match {
                    case Success(tx) =>
                      JsonResponse(tx.json, StatusCodes.OK)
                    case Failure(e: StateCheckFailed) =>
                      StateCheckFailed.response
                    case _ =>
                      WrongJson.response
                  }
              }
            }.getOrElse(WrongJson.response)
          }
        }
      }
    }
  }

  @Path("/issue")
  @ApiOperation(value = "Issue Asset",
    notes = "Issue new Asset",
    httpMethod = "POST",
    produces = "application/json",
    consumes = "application/json")
  @ApiImplicitParams(Array(
    new ApiImplicitParam(
      name = "body",
      value = "Json with data",
      required = true,
      paramType = "body",
      dataType = "scorex.transaction.state.wallet.IssueRequest",
      defaultValue = "{\"sender\":\"string\",\"name\":\"str\",\"description\":\"string\",\"quantity\":100000,\"decimals\":7,\"reissuable\":false,\"fee\":100000000}"
    )
  ))
  def issue: Route = path("issue") {
    entity(as[String]) { body =>
      withAuth {
        postJsonRoute {
          walletNotExists(wallet).getOrElse {
            Try(Json.parse(body)).map { js =>
              js.validate[IssueRequest] match {
                case err: JsError =>
                  WrongTransactionJson(err).response
                case JsSuccess(issue: IssueRequest, _) =>
                  val txOpt: Try[IssueTransaction] = transactionModule.issueAsset(issue, wallet)
                  txOpt match {
                    case Success(tx) =>
                      tx.validate match {
                        case ValidationResult.ValidateOke =>
                          JsonResponse(tx.json, StatusCodes.OK)
                        case error => jsonResponse(error)
                      }
                    case Failure(e: StateCheckFailed) =>
                      StateCheckFailed.response
                    case _ =>
                      WrongJson.response
                  }
              }
            }.getOrElse(WrongJson.response)
          }
        }
      }
    }
  }

  @Path("/reissue")
  @ApiOperation(value = "Issue Asset",
    notes = "Reissue Asset",
    httpMethod = "POST",
    produces = "application/json",
    consumes = "application/json")
  @ApiImplicitParams(Array(
    new ApiImplicitParam(
      name = "body",
      value = "Json with data",
      required = true,
      paramType = "body",
      dataType = "scorex.transaction.state.wallet.ReissueRequest",
      defaultValue = "{\"sender\":\"string\",\"assetId\":\"Base58\",\"quantity\":100000,\"reissuable\":false,\"fee\":1}"
    )
  ))
  def reissue: Route = path("reissue") {
    entity(as[String]) { body =>
      withAuth {
        postJsonRoute {
          walletNotExists(wallet).getOrElse {
            Try(Json.parse(body)).map { js =>
              js.validate[ReissueRequest] match {
                case err: JsError =>
                  WrongTransactionJson(err).response
                case JsSuccess(issue: ReissueRequest, _) =>
                  val txOpt: Try[ReissueTransaction] = transactionModule.reissueAsset(issue, wallet)
                  txOpt match {
                    case Success(tx) =>
                      tx.validate match {
                        case ValidationResult.ValidateOke =>
                          JsonResponse(tx.json, StatusCodes.OK)
                        case error => jsonResponse(error)
                      }
                    case Failure(e: StateCheckFailed) =>
                      StateCheckFailed.response
                    case _ =>
                      WrongJson.response
                  }
              }
            }.getOrElse(WrongJson.response)
          }
        }
      }
    }
  }

  @Path("/burn")
  @ApiOperation(value = "Burn Asset",
    notes = "Burn some of your assets",
    httpMethod = "POST",
    produces = "application/json",
    consumes = "application/json")
  @ApiImplicitParams(Array(
    new ApiImplicitParam(
      name = "body",
      value = "Json with data",
      required = true,
      paramType = "body",
      dataType = "scorex.transaction.state.wallet.BurnRequest",
      defaultValue = "{\"sender\":\"string\",\"assetId\":\"Base58\",\"quantity\":100,\"fee\":100000}"
    )
  ))
  def burnRoute: Route = path("burn") {
    entity(as[String]) { body =>
      withAuth {
        postJsonRoute {
          walletNotExists(wallet).getOrElse {
            Try(Json.parse(body)).map { js =>
              js.validate[BurnRequest] match {
                case err: JsError =>
                  WrongTransactionJson(err).response
                case JsSuccess(burnRequest: BurnRequest, _) =>
                  val txOpt: Try[BurnTransaction] = transactionModule.burnAsset(burnRequest, wallet)
                  txOpt match {
                    case Success(tx) =>
                      tx.validate match {
                        case ValidationResult.ValidateOke =>
                          JsonResponse(tx.json, StatusCodes.OK)
                        case error => jsonResponse(error)
                      }
                    case Failure(e: StateCheckFailed) =>
                      StateCheckFailed.response
                    case _ =>
                      WrongJson.response
                  }
              }
            }.getOrElse(WrongJson.response)
          }
        }
      }
    }
  }


  private def balanceJson(address: String, assetIdStr: String): JsonResponse = {
    val account = new Account(address)
    Base58.decode(assetIdStr) match {
      case Success(assetId) if Account.isValid(account) =>
        val json = Json.obj(
          "address" -> account.address,
          "assetId" -> assetIdStr,
          "balance" -> state.assetBalance(AssetAcc(account, Some(assetId)))
        )
        JsonResponse(json, StatusCodes.OK)
      case _ => InvalidAddress.response
    }
  }

  private def balanceJson(address: String): JsonResponse = {
    val account = new Account(address)
    if (Account.isValid(account)) {
      val balances: Seq[JsObject] = state.getAccountBalance(account).map { p =>
        JsObject(Seq(
          "assetId" -> JsString(Base58.encode(p._1)),
          "balance" -> JsNumber(p._2._1),
          "reissuable" -> JsBoolean(p._2._2),
          "quantity" -> JsNumber(p._2._3),
          "issueTransaction" -> p._2._4.json
        ))
      }.toSeq
      val json = Json.obj(
        "address" -> account.address,
        "balances" -> JsArray(balances)
      )
      JsonResponse(json, StatusCodes.OK)
    } else InvalidAddress.response
  }

  @Path("/order")
  @ApiOperation(value = "Sign Order",
    notes = "Create order signed by address from wallet",
    httpMethod = "POST",
    produces = "application/json",
    consumes = "application/json")
  @ApiImplicitParams(Array(
    new ApiImplicitParam(
      name = "body",
      value = "Order Json with data",
      required = true,
      paramType = "body",
      dataType = "scorex.transaction.assets.exchange.Order"
    )
  ))
  def signOrder: Route = path("order") {
    entity(as[String]) { body =>
      withAuth {
        postJsonRoute {
          Try(Json.parse(body)).map { js =>
            js.validate[Order] match {
              case err: JsError =>
                Future.successful(WrongTransactionJson(err).response)
              case JsSuccess(order: Order, _) =>
                Future {
                  wallet.privateKeyAccount(order.sender.address).map { sender =>
                    val signed = Order.sign(order, sender)
                    JsonResponse(signed.json, StatusCodes.OK)
                  }.getOrElse(InvalidAddress.response)
                }
            }
          }.recover {
            case t => println(t)
              Future.successful(WrongJson.response)
          }.get
        }
      }
    }
  }

}<|MERGE_RESOLUTION|>--- conflicted
+++ resolved
@@ -10,12 +10,7 @@
 import scorex.account.Account
 import scorex.app.Application
 import scorex.crypto.encode.Base58
-<<<<<<< HEAD
-import scorex.transaction.assets.exchange.Order
 import scorex.transaction.assets.{DeleteTransaction, IssueTransaction, ReissueTransaction, TransferTransaction}
-=======
-import scorex.transaction.assets._
->>>>>>> 40b89ce9
 import scorex.transaction.state.database.blockchain.StoredState
 import scorex.transaction.state.wallet._
 import scorex.transaction.{AssetAcc, SimpleTransactionModule, StateCheckFailed, ValidationResult}
@@ -39,11 +34,7 @@
 
   override lazy val route =
     pathPrefix("assets") {
-<<<<<<< HEAD
-      balance ~ balances ~ issue ~ reissue ~ deleteRoute ~ transfer ~ signOrder
-=======
-      balance ~ balances ~ issue ~ reissue ~ burnRoute ~ transfer
->>>>>>> 40b89ce9
+      balance ~ balances ~ issue ~ reissue ~ burnRoute ~ transfer ~ signOrder
     }
 
   @Path("/balance/{address}/{assetId}")
