package com.wavesplatform.it.api

import com.google.common.primitives.Longs
import com.wavesplatform.crypto
import com.wavesplatform.http.api_key
import com.wavesplatform.it.Node
import com.wavesplatform.it.api.AsyncHttpApi.NodeAsyncHttpApi
import com.wavesplatform.matcher.api.CancelOrderRequest
import com.wavesplatform.state.ByteStr
import com.wavesplatform.transaction.assets.exchange.{AssetPair, Order, OrderType}
import org.asynchttpclient.Dsl.{get => _get}
import org.asynchttpclient.util.HttpConstants
import org.asynchttpclient.{RequestBuilder, Response}
import org.scalatest.Assertions
import play.api.libs.json.Json.{parse, stringify, toJson}
import play.api.libs.json.Writes

import scala.concurrent.ExecutionContext.Implicits.global
import scala.concurrent.Future
import scala.concurrent.duration.{FiniteDuration, _}
import scala.util.{Failure, Success, Try}

object AsyncMatcherHttpApi extends Assertions {

  implicit class MatcherAsyncHttpApi(matcherNode: Node) extends NodeAsyncHttpApi(matcherNode) {

    def matcherGet(path: String,
                   f: RequestBuilder => RequestBuilder = identity,
                   statusCode: Int = HttpConstants.ResponseStatusCodes.OK_200,
                   waitForStatus: Boolean = false): Future[Response] =
      retrying(f(_get(s"${matcherNode.matcherApiEndpoint}$path")).build(), statusCode = statusCode, waitForStatus = waitForStatus)

    def matcherGetWithSignature(path: String, ts: Long, signature: ByteStr, f: RequestBuilder => RequestBuilder = identity): Future[Response] =
      retrying {
        _get(s"${matcherNode.matcherApiEndpoint}$path")
          .setHeader("Timestamp", ts)
          .setHeader("Signature", signature)
          .build()
      }

    def matcherGetStatusCode(path: String, statusCode: Int): Future[MessageMatcherResponse] =
      matcherGet(path, statusCode = statusCode).as[MessageMatcherResponse]

    def matcherPost[A: Writes](path: String, body: A): Future[Response] =
      post(s"${matcherNode.matcherApiEndpoint}$path",
           (rb: RequestBuilder) => rb.setHeader("Content-type", "application/json").setBody(stringify(toJson(body))))

    def orderStatus(orderId: String, assetPair: AssetPair, waitForStatus: Boolean = true): Future[MatcherStatusResponse] = {
      val (amountAsset, priceAsset) = parseAssetPair(assetPair)
      matcherGet(s"/matcher/orderbook/$amountAsset/$priceAsset/$orderId", waitForStatus = waitForStatus)
        .as[MatcherStatusResponse]
    }

    def transactionsByOrder(orderId: String): Future[Seq[ExchangeTransaction]] =
      matcherGet(s"/matcher/transactions/$orderId").as[Seq[ExchangeTransaction]]

    def orderBook(assetPair: AssetPair): Future[OrderBookResponse] = {
      val (amountAsset, priceAsset) = parseAssetPair(assetPair)
      matcherGet(s"/matcher/orderbook/$amountAsset/$priceAsset").as[OrderBookResponse]
    }

    def parseAssetPair(assetPair: AssetPair) = {
      val amountAsset = assetPair.amountAsset match {
        case None => "WAVES"
        case _    => assetPair.amountAsset.get
      }
      val priceAsset = assetPair.priceAsset match {
        case None => "WAVES"
        case _    => assetPair.priceAsset.get
      }
      (amountAsset, priceAsset)
    }

    def cancelOrder(sender: Node, assetPair: AssetPair, orderId: Option[String], timestamp: Option[Long] = None) = {
      val privateKey                = sender.privateKey
      val publicKey                 = sender.publicKey
      val request                   = CancelOrderRequest(publicKey, orderId.map(ByteStr.decodeBase58(_).get), timestamp, Array.emptyByteArray)
      val sig                       = crypto.sign(privateKey, request.toSign)
      val signedRequest             = request.copy(signature = sig)
      val (amountAsset, priceAsset) = parseAssetPair(assetPair)
      matcherPost(s"/matcher/orderbook/$amountAsset/$priceAsset/cancel", signedRequest.json).as[MatcherStatusResponse]
    }

<<<<<<< HEAD
    def cancelAllOrders(sender: Node, timestamp: Option[Long]) = {
      val privateKey    = sender.privateKey
      val publicKey     = sender.publicKey
      val request       = CancelOrderRequest(publicKey, None, timestamp, Array.emptyByteArray)
      val sig           = crypto.sign(privateKey, request.toSign)
      val signedRequest = request.copy(signature = sig)
      matcherPost(s"/matcher/orderbook/cancel", signedRequest.json).as[MatcherStatusResponse]
=======
    def postWithAPiKey(path: String): Future[Response] =
      post(
        s"${matcherNode.matcherApiEndpoint}$path",
        (rb: RequestBuilder) =>
          rb.withApiKey(matcherNode.apiKey)
            .setHeader("Content-type", "application/json;charset=utf-8")
      )

    def cancelOrderWithApiKey(orderId: String) = {
      postWithAPiKey(s"/matcher/orders/cancel/${orderId}").as[MatcherStatusResponse]
>>>>>>> 79966df7
    }

    def fullOrdersHistory(sender: Node) = {
      val ts = System.currentTimeMillis()
      matcherGetWithSignature(s"/matcher/orderbook/${sender.publicKeyStr}", ts, signature(sender, ts)).as[Seq[OrderbookHistory]]
    }

    def orderHistoryByPair(sender: Node, assetPair: AssetPair) = {
      val ts                        = System.currentTimeMillis()
      val (amountAsset, priceAsset) = parseAssetPair(assetPair)
      matcherGetWithSignature(s"/matcher/orderbook/$amountAsset/$priceAsset/publicKey/${sender.publicKeyStr}", ts, signature(sender, ts))
        .as[Seq[OrderbookHistory]]
    }

    def activeOrderHistory(sender: Node) = {
      val ts = System.currentTimeMillis()
      matcherGetWithSignature(s"/matcher/orderbook/${sender.publicKeyStr}?activeOnly=true", ts, signature(sender, ts)).as[Seq[OrderbookHistory]]
    }

    def reservedBalance(sender: Node) = {
      val ts         = System.currentTimeMillis()
      val privateKey = sender.privateKey
      val publicKey  = sender.publicKey.publicKey
      val signature  = ByteStr(crypto.sign(privateKey, publicKey ++ Longs.toByteArray(ts)))

      matcherGetWithSignature(s"/matcher/balance/reserved/${sender.publicKeyStr}", ts, signature).as[Map[String, Long]]
    }

    def tradableBalance(sender: Node, assetPair: AssetPair) = {
      val (amountAsset, priceAsset) = parseAssetPair(assetPair)
      matcherGet(s"/matcher/orderbook/$amountAsset/$priceAsset/tradableBalance/${sender.address}").as[Map[String, Long]]
    }

    def tradingMarkets() =
      matcherGet(s"/matcher/orderbook").as[MarketDataInfo]

    def waitOrderStatus(assetPair: AssetPair,
                        orderId: String,
                        expectedStatus: String,
                        retryInterval: FiniteDuration = 1.second): Future[MatcherStatusResponse] = {
      waitFor[MatcherStatusResponse](
        s"order(amountAsset=${assetPair.amountAsset}, priceAsset=${assetPair.priceAsset}, orderId=$orderId) status == $expectedStatus")(
        _.orderStatus(orderId, assetPair),
        _.status == expectedStatus,
        5.seconds)
    }

    def waitOrderStatusAndAmount(assetPair: AssetPair,
                                 orderId: String,
                                 expectedStatus: String,
                                 expectedFilledAmount: Option[Long],
                                 retryInterval: FiniteDuration = 1.second): Future[MatcherStatusResponse] = {
      waitFor[MatcherStatusResponse](
        s"order(amountAsset=${assetPair.amountAsset}, priceAsset=${assetPair.priceAsset}, orderId=$orderId) status == $expectedStatus")(
        _.orderStatus(orderId, assetPair),
        s => s.status == expectedStatus && s.filledAmount == expectedFilledAmount,
        5.seconds)
    }

    def prepareOrder(sender: Node,
                     pair: AssetPair,
                     orderType: OrderType,
                     price: Long,
                     amount: Long,
                     timeToLive: Duration = 30.days - 1.seconds): Order = {
      val creationTime        = System.currentTimeMillis()
      val timeToLiveTimestamp = creationTime + timeToLive.toMillis
      val matcherPublicKey    = matcherNode.publicKey
      val unsigned            = Order(sender.publicKey, matcherPublicKey, pair, orderType, price, amount, creationTime, timeToLiveTimestamp, 300000, Array())
      val signature           = crypto.sign(sender.privateKey, unsigned.toSign)
      unsigned.copy(signature = signature)
    }

    def placeOrder(order: Order): Future[MatcherResponse] =
      matcherPost("/matcher/orderbook", order.json()).as[MatcherResponse]

    def placeOrder(sender: Node,
                   pair: AssetPair,
                   orderType: OrderType,
                   price: Long,
                   amount: Long,
                   timeToLive: Duration = 30.days - 1.seconds): Future[MatcherResponse] = {
      val order = prepareOrder(sender, pair, orderType, price, amount, timeToLive)
      matcherPost("/matcher/orderbook", order.json()).as[MatcherResponse]
    }

    def expectIncorrectOrderPlacement(order: Order, expectedStatusCode: Int, expectedStatus: String): Future[Boolean] =
      matcherPost("/matcher/orderbook", order.json()) transform {
        case Failure(UnexpectedStatusCodeException(_, `expectedStatusCode`, responseBody)) =>
          Try(parse(responseBody).as[MatcherStatusResponse]) match {
            case Success(mr) if mr.status == expectedStatus => Success(true)
            case Failure(f)                                 => Failure(new RuntimeException(s"Failed to parse response: $f"))
          }
        case Success(r) => Failure(new RuntimeException(s"Unexpected matcher response: (${r.getStatusCode}) ${r.getResponseBody}"))
        case _          => Failure(new RuntimeException(s"Unexpected failure from matcher"))
      }

    private def signature(node: Node, timestamp: Long) = {
      val privateKey = node.privateKey
      val publicKey  = node.publicKey.publicKey
      ByteStr(crypto.sign(privateKey, publicKey ++ Longs.toByteArray(timestamp)))
    }

  }

  implicit class RequestBuilderOps(self: RequestBuilder) {
    def withApiKey(x: String): RequestBuilder = self.setHeader(api_key.name, x)
  }

}<|MERGE_RESOLUTION|>--- conflicted
+++ resolved
@@ -81,7 +81,6 @@
       matcherPost(s"/matcher/orderbook/$amountAsset/$priceAsset/cancel", signedRequest.json).as[MatcherStatusResponse]
     }
 
-<<<<<<< HEAD
     def cancelAllOrders(sender: Node, timestamp: Option[Long]) = {
       val privateKey    = sender.privateKey
       val publicKey     = sender.publicKey
@@ -89,7 +88,8 @@
       val sig           = crypto.sign(privateKey, request.toSign)
       val signedRequest = request.copy(signature = sig)
       matcherPost(s"/matcher/orderbook/cancel", signedRequest.json).as[MatcherStatusResponse]
-=======
+    }
+
     def postWithAPiKey(path: String): Future[Response] =
       post(
         s"${matcherNode.matcherApiEndpoint}$path",
@@ -100,7 +100,6 @@
 
     def cancelOrderWithApiKey(orderId: String) = {
       postWithAPiKey(s"/matcher/orders/cancel/${orderId}").as[MatcherStatusResponse]
->>>>>>> 79966df7
     }
 
     def fullOrdersHistory(sender: Node) = {
