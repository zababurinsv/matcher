package com.wavesplatform.it.sync.matcher

<<<<<<< HEAD
import com.wavesplatform.it.api.SyncHttpApi._
import com.wavesplatform.it.api.SyncMatcherHttpApi._
import com.wavesplatform.it.matcher.MatcherSuiteBase
import com.wavesplatform.it.util._
import com.wavesplatform.transaction.assets.exchange.OrderType.BUY
import com.wavesplatform.transaction.assets.exchange.{Order, OrderType}
import com.wavesplatform.it.sync.matcher.config.MatcherPriceAssetConfig._

import scala.concurrent.duration._
import scala.math.BigDecimal.RoundingMode
import scala.util.Try
import com.typesafe.config.Config
=======
import com.typesafe.config.Config
import com.wavesplatform.it.ReportingTestName
import com.wavesplatform.it.api.SyncHttpApi._
import com.wavesplatform.it.api.SyncMatcherHttpApi._
import com.wavesplatform.it.sync.matcher.config.MatcherPriceAssetConfig._
import com.wavesplatform.it.transactions.NodesFromDocker
import com.wavesplatform.it.util._
import com.wavesplatform.transaction.assets.exchange.{AssetPair, OrderType}
import org.scalatest.{BeforeAndAfterAll, CancelAfterFailure, FreeSpec, Matchers}

import scala.concurrent.duration._
>>>>>>> d8fa8678

class CancelOrderTestSuite extends MatcherSuiteBase {

  override protected def nodeConfigs: Seq[Config] = Configs

<<<<<<< HEAD
  matcherNode.signedIssue(createSignedIssueRequest(IssueUsdTx))
  matcherNode.signedIssue(createSignedIssueRequest(IssueWctTx))
  nodes.waitForHeightArise()
  aliceNode.transfer(aliceNode.address, aliceAcc.address, defaultAssetQuantity, 100000, Some(UsdId.toString), None, 2)
  bobNode.transfer(bobNode.address, bobAcc.address, defaultAssetQuantity, 100000, Some(WctId.toString), None, 2)
  nodes.waitForHeightArise()

  "cancel order using api-key" in {
    val orderId = matcherNode.placeOrder(bobAcc, wavesUsdPair, OrderType.SELL, 100.waves, 800).message.id
    matcherNode.waitOrderStatus(wavesUsdPair, orderId, "Accepted", 1.minute)
=======
  private def matcherNode = nodes.head

  private def bobNode = nodes(2)

  private val wavesBtcPair = AssetPair(None, Some(BtcId))

  override protected def beforeAll(): Unit = {
    super.beforeAll()
    matcherNode.signedIssue(createSignedIssueRequest(IssueUsdTx))
    matcherNode.signedIssue(createSignedIssueRequest(IssueBtcTx))
    nodes.waitForHeightArise()
  }

  "Order can be canceled" - {
    "by sender" in {
      val orderId = matcherNode.placeOrder(bobNode, wavesUsdPair, OrderType.SELL, 100.waves, 800).message.id
      matcherNode.waitOrderStatus(wavesUsdPair, orderId, "Accepted", 1.minute)
      matcherNode.cancelOrder(bobNode, wavesUsdPair, orderId)
      matcherNode.waitOrderStatus(wavesUsdPair, orderId, "Cancelled", 1.minute)
      matcherNode.orderHistoryByPair(bobNode, wavesUsdPair).collectFirst {
        case o if o.id == orderId => o.status shouldEqual "Cancelled"
      }
    }
    "with API key" in {
      val orderId = matcherNode.placeOrder(bobNode, wavesUsdPair, OrderType.SELL, 100.waves, 800).message.id
      matcherNode.waitOrderStatus(wavesUsdPair, orderId, "Accepted", 1.minute)

      matcherNode.cancelOrderWithApiKey(orderId)
      matcherNode.waitOrderStatus(wavesUsdPair, orderId, "Cancelled", 1.minute)

      matcherNode.fullOrderHistory(bobNode).filter(_.id == orderId).head.status shouldBe "Cancelled"
      matcherNode.orderHistoryByPair(bobNode, wavesUsdPair).filter(_.id == orderId).head.status shouldBe "Cancelled"

      val orderBook = matcherNode.orderBook(wavesUsdPair)
      orderBook.bids shouldBe empty
      orderBook.asks shouldBe empty
    }
  }
>>>>>>> d8fa8678

  "Cancel is rejected" - {
    "when request sender is not the sender of and order" in {
      val orderId = matcherNode.placeOrder(bobNode, wavesUsdPair, OrderType.SELL, 100.waves, 800).message.id
      matcherNode.waitOrderStatus(wavesUsdPair, orderId, "Accepted", 1.minute)

<<<<<<< HEAD
    matcherNode.fullOrderHistory(bobAcc).filter(_.id == orderId).head.status shouldBe "Cancelled"
    matcherNode.orderHistoryByPair(bobAcc, wavesUsdPair).filter(_.id == orderId).head.status shouldBe "Cancelled"
    matcherNode.orderBook(wavesUsdPair).bids shouldBe empty
    matcherNode.orderBook(wavesUsdPair).asks shouldBe empty
  }

  "Alice and Bob trade WAVES-USD" - {
    "place usd-waves order" in {
      // Alice wants to sell USD for Waves
      val orderId1      = matcherNode.placeOrder(bobAcc, wavesUsdPair, OrderType.SELL, 100.waves, 800).message.id
      val orderId2      = matcherNode.placeOrder(bobAcc, wavesUsdPair, OrderType.SELL, 100.waves, 700).message.id
      val bobSellOrder3 = matcherNode.placeOrder(bobAcc, wavesUsdPair, OrderType.SELL, 100.waves, 600).message.id

      matcherNode.fullOrderHistory(aliceAcc)
      matcherNode.fullOrderHistory(bobAcc)
=======
      matcherNode.expectCancelRejected(matcherNode.privateKey, wavesUsdPair, orderId)
    }
  }

  "Batch cancel" - {
    "works for" - {
      "all orders placed by an address" in {
        val usdOrderIds = 1 to 5 map { i =>
          matcherNode.placeOrder(bobNode, wavesUsdPair, OrderType.SELL, 100.waves + i, 400).message.id
        }

        val btcOrderIds = 1 to 5 map { i =>
          matcherNode.placeOrder(bobNode, wavesBtcPair, OrderType.BUY, 100.waves + i, 400).message.id
        }
>>>>>>> d8fa8678

        (usdOrderIds ++ btcOrderIds).foreach(id => matcherNode.waitOrderStatus(wavesUsdPair, id, "Accepted"))

<<<<<<< HEAD
      val aliceOrder = matcherNode.prepareOrder(aliceAcc, wavesUsdPair, OrderType.BUY, 800, 0.00125.waves)
      matcherNode.placeOrder(aliceOrder).message.id

      Thread.sleep(2000)
      matcherNode.fullOrderHistory(aliceAcc)
      val orders = matcherNode.fullOrderHistory(bobAcc)
      for (orderId <- Seq(orderId1, orderId2)) {
        orders.filter(_.id == orderId).head.status shouldBe "Accepted"
      }
    }
  }
=======
        matcherNode.cancelAllOrders(bobNode)

        (usdOrderIds ++ btcOrderIds).foreach(id => matcherNode.waitOrderStatus(wavesUsdPair, id, "Cancelled"))
      }
      "a pair" in {
        val usdOrderIds = 1 to 5 map { i =>
          matcherNode.placeOrder(bobNode, wavesUsdPair, OrderType.SELL, 100.waves + i, 400).message.id
        }

        val btcOrderIds = 1 to 5 map { i =>
          matcherNode.placeOrder(bobNode, wavesBtcPair, OrderType.BUY, 100.waves + i, 400).message.id
        }
>>>>>>> d8fa8678

        (usdOrderIds ++ btcOrderIds).foreach(id => matcherNode.waitOrderStatus(wavesUsdPair, id, "Accepted"))

        matcherNode.cancelOrdersForPair(bobNode, wavesBtcPair)

        btcOrderIds.foreach(id => matcherNode.waitOrderStatus(wavesUsdPair, id, "Cancelled"))
        usdOrderIds.foreach(id => matcherNode.waitOrderStatus(wavesUsdPair, id, "Accepted"))
      }
    }
  }
}<|MERGE_RESOLUTION|>--- conflicted
+++ resolved
@@ -1,158 +1,111 @@
 package com.wavesplatform.it.sync.matcher
 
-<<<<<<< HEAD
+import com.typesafe.config.Config
 import com.wavesplatform.it.api.SyncHttpApi._
 import com.wavesplatform.it.api.SyncMatcherHttpApi._
 import com.wavesplatform.it.matcher.MatcherSuiteBase
+import com.wavesplatform.it.sync.matcher.config.MatcherPriceAssetConfig._
 import com.wavesplatform.it.util._
-import com.wavesplatform.transaction.assets.exchange.OrderType.BUY
-import com.wavesplatform.transaction.assets.exchange.{Order, OrderType}
-import com.wavesplatform.it.sync.matcher.config.MatcherPriceAssetConfig._
+import com.wavesplatform.transaction.assets.exchange.{AssetPair, OrderType}
 
 import scala.concurrent.duration._
-import scala.math.BigDecimal.RoundingMode
-import scala.util.Try
-import com.typesafe.config.Config
-=======
-import com.typesafe.config.Config
-import com.wavesplatform.it.ReportingTestName
-import com.wavesplatform.it.api.SyncHttpApi._
-import com.wavesplatform.it.api.SyncMatcherHttpApi._
-import com.wavesplatform.it.sync.matcher.config.MatcherPriceAssetConfig._
-import com.wavesplatform.it.transactions.NodesFromDocker
-import com.wavesplatform.it.util._
-import com.wavesplatform.transaction.assets.exchange.{AssetPair, OrderType}
-import org.scalatest.{BeforeAndAfterAll, CancelAfterFailure, FreeSpec, Matchers}
-
-import scala.concurrent.duration._
->>>>>>> d8fa8678
 
 class CancelOrderTestSuite extends MatcherSuiteBase {
 
   override protected def nodeConfigs: Seq[Config] = Configs
 
-<<<<<<< HEAD
-  matcherNode.signedIssue(createSignedIssueRequest(IssueUsdTx))
-  matcherNode.signedIssue(createSignedIssueRequest(IssueWctTx))
-  nodes.waitForHeightArise()
-  aliceNode.transfer(aliceNode.address, aliceAcc.address, defaultAssetQuantity, 100000, Some(UsdId.toString), None, 2)
-  bobNode.transfer(bobNode.address, bobAcc.address, defaultAssetQuantity, 100000, Some(WctId.toString), None, 2)
-  nodes.waitForHeightArise()
-
-  "cancel order using api-key" in {
-    val orderId = matcherNode.placeOrder(bobAcc, wavesUsdPair, OrderType.SELL, 100.waves, 800).message.id
-    matcherNode.waitOrderStatus(wavesUsdPair, orderId, "Accepted", 1.minute)
-=======
-  private def matcherNode = nodes.head
-
-  private def bobNode = nodes(2)
-
   private val wavesBtcPair = AssetPair(None, Some(BtcId))
 
   override protected def beforeAll(): Unit = {
     super.beforeAll()
-    matcherNode.signedIssue(createSignedIssueRequest(IssueUsdTx))
-    matcherNode.signedIssue(createSignedIssueRequest(IssueBtcTx))
-    nodes.waitForHeightArise()
+
+    Seq(IssueUsdTx, IssueBtcTx).map(createSignedIssueRequest).map(matcherNode.signedIssue).foreach { tx =>
+      matcherNode.waitForTransaction(tx.id)
+    }
+
+    Seq(
+      aliceNode.transfer(IssueUsdTx.sender.toAddress.stringRepr, aliceAcc.address, defaultAssetQuantity, 100000, Some(UsdId.toString), None, 2),
+      bobNode.transfer(IssueBtcTx.sender.toAddress.stringRepr, bobAcc.address, defaultAssetQuantity, 100000, Some(BtcId.toString), None, 2)
+    ).foreach { tx =>
+      matcherNode.waitForTransaction(tx.id)
+    }
   }
 
   "Order can be canceled" - {
     "by sender" in {
-      val orderId = matcherNode.placeOrder(bobNode, wavesUsdPair, OrderType.SELL, 100.waves, 800).message.id
+      val orderId = matcherNode.placeOrder(bobAcc, wavesUsdPair, OrderType.SELL, 100.waves, 800).message.id
       matcherNode.waitOrderStatus(wavesUsdPair, orderId, "Accepted", 1.minute)
-      matcherNode.cancelOrder(bobNode, wavesUsdPair, orderId)
+
+      matcherNode.cancelOrder(bobAcc, wavesUsdPair, orderId)
       matcherNode.waitOrderStatus(wavesUsdPair, orderId, "Cancelled", 1.minute)
-      matcherNode.orderHistoryByPair(bobNode, wavesUsdPair).collectFirst {
+
+      matcherNode.orderHistoryByPair(bobAcc, wavesUsdPair).collectFirst {
         case o if o.id == orderId => o.status shouldEqual "Cancelled"
       }
     }
     "with API key" in {
-      val orderId = matcherNode.placeOrder(bobNode, wavesUsdPair, OrderType.SELL, 100.waves, 800).message.id
+      val orderId = matcherNode.placeOrder(bobAcc, wavesUsdPair, OrderType.SELL, 100.waves, 800).message.id
       matcherNode.waitOrderStatus(wavesUsdPair, orderId, "Accepted", 1.minute)
 
       matcherNode.cancelOrderWithApiKey(orderId)
       matcherNode.waitOrderStatus(wavesUsdPair, orderId, "Cancelled", 1.minute)
 
-      matcherNode.fullOrderHistory(bobNode).filter(_.id == orderId).head.status shouldBe "Cancelled"
-      matcherNode.orderHistoryByPair(bobNode, wavesUsdPair).filter(_.id == orderId).head.status shouldBe "Cancelled"
+      matcherNode.fullOrderHistory(bobAcc).filter(_.id == orderId).head.status shouldBe "Cancelled"
+      matcherNode.orderHistoryByPair(bobAcc, wavesUsdPair).filter(_.id == orderId).head.status shouldBe "Cancelled"
 
       val orderBook = matcherNode.orderBook(wavesUsdPair)
       orderBook.bids shouldBe empty
       orderBook.asks shouldBe empty
     }
   }
->>>>>>> d8fa8678
 
   "Cancel is rejected" - {
     "when request sender is not the sender of and order" in {
-      val orderId = matcherNode.placeOrder(bobNode, wavesUsdPair, OrderType.SELL, 100.waves, 800).message.id
+      val orderId = matcherNode.placeOrder(bobAcc, wavesUsdPair, OrderType.SELL, 100.waves, 800).message.id
       matcherNode.waitOrderStatus(wavesUsdPair, orderId, "Accepted", 1.minute)
 
-<<<<<<< HEAD
-    matcherNode.fullOrderHistory(bobAcc).filter(_.id == orderId).head.status shouldBe "Cancelled"
-    matcherNode.orderHistoryByPair(bobAcc, wavesUsdPair).filter(_.id == orderId).head.status shouldBe "Cancelled"
-    matcherNode.orderBook(wavesUsdPair).bids shouldBe empty
-    matcherNode.orderBook(wavesUsdPair).asks shouldBe empty
-  }
+      matcherNode.expectCancelRejected(matcherNode.privateKey, wavesUsdPair, orderId)
 
-  "Alice and Bob trade WAVES-USD" - {
-    "place usd-waves order" in {
-      // Alice wants to sell USD for Waves
-      val orderId1      = matcherNode.placeOrder(bobAcc, wavesUsdPair, OrderType.SELL, 100.waves, 800).message.id
-      val orderId2      = matcherNode.placeOrder(bobAcc, wavesUsdPair, OrderType.SELL, 100.waves, 700).message.id
-      val bobSellOrder3 = matcherNode.placeOrder(bobAcc, wavesUsdPair, OrderType.SELL, 100.waves, 600).message.id
-
-      matcherNode.fullOrderHistory(aliceAcc)
-      matcherNode.fullOrderHistory(bobAcc)
-=======
-      matcherNode.expectCancelRejected(matcherNode.privateKey, wavesUsdPair, orderId)
+      // Cleanup
+      matcherNode.cancelOrder(bobAcc, wavesUsdPair, orderId)
+      matcherNode.waitOrderStatus(wavesUsdPair, orderId, "Cancelled")
     }
   }
 
   "Batch cancel" - {
     "works for" - {
       "all orders placed by an address" in {
+        matcherNode.fullOrderHistory(bobAcc)
+
         val usdOrderIds = 1 to 5 map { i =>
-          matcherNode.placeOrder(bobNode, wavesUsdPair, OrderType.SELL, 100.waves + i, 400).message.id
+          matcherNode.placeOrder(bobAcc, wavesUsdPair, OrderType.SELL, 100.waves + i, 400).message.id
+        }
+
+        matcherNode.assetBalance(bobAcc.toAddress.stringRepr, BtcId.base58)
+
+        val btcOrderIds = 1 to 5 map { i =>
+          matcherNode.placeOrder(bobAcc, wavesBtcPair, OrderType.BUY, 100.waves + i, 400).message.id
+        }
+
+        (usdOrderIds ++ btcOrderIds).foreach(id => matcherNode.waitOrderStatus(wavesUsdPair, id, "Accepted"))
+
+        matcherNode.cancelAllOrders(bobAcc)
+
+        (usdOrderIds ++ btcOrderIds).foreach(id => matcherNode.waitOrderStatus(wavesUsdPair, id, "Cancelled"))
+      }
+
+      "a pair" in {
+        val usdOrderIds = 1 to 5 map { i =>
+          matcherNode.placeOrder(bobAcc, wavesUsdPair, OrderType.SELL, 100.waves + i, 400).message.id
         }
 
         val btcOrderIds = 1 to 5 map { i =>
-          matcherNode.placeOrder(bobNode, wavesBtcPair, OrderType.BUY, 100.waves + i, 400).message.id
+          matcherNode.placeOrder(bobAcc, wavesBtcPair, OrderType.BUY, 100.waves + i, 400).message.id
         }
->>>>>>> d8fa8678
 
         (usdOrderIds ++ btcOrderIds).foreach(id => matcherNode.waitOrderStatus(wavesUsdPair, id, "Accepted"))
 
-<<<<<<< HEAD
-      val aliceOrder = matcherNode.prepareOrder(aliceAcc, wavesUsdPair, OrderType.BUY, 800, 0.00125.waves)
-      matcherNode.placeOrder(aliceOrder).message.id
-
-      Thread.sleep(2000)
-      matcherNode.fullOrderHistory(aliceAcc)
-      val orders = matcherNode.fullOrderHistory(bobAcc)
-      for (orderId <- Seq(orderId1, orderId2)) {
-        orders.filter(_.id == orderId).head.status shouldBe "Accepted"
-      }
-    }
-  }
-=======
-        matcherNode.cancelAllOrders(bobNode)
-
-        (usdOrderIds ++ btcOrderIds).foreach(id => matcherNode.waitOrderStatus(wavesUsdPair, id, "Cancelled"))
-      }
-      "a pair" in {
-        val usdOrderIds = 1 to 5 map { i =>
-          matcherNode.placeOrder(bobNode, wavesUsdPair, OrderType.SELL, 100.waves + i, 400).message.id
-        }
-
-        val btcOrderIds = 1 to 5 map { i =>
-          matcherNode.placeOrder(bobNode, wavesBtcPair, OrderType.BUY, 100.waves + i, 400).message.id
-        }
->>>>>>> d8fa8678
-
-        (usdOrderIds ++ btcOrderIds).foreach(id => matcherNode.waitOrderStatus(wavesUsdPair, id, "Accepted"))
-
-        matcherNode.cancelOrdersForPair(bobNode, wavesBtcPair)
+        matcherNode.cancelOrdersForPair(bobAcc, wavesBtcPair)
 
         btcOrderIds.foreach(id => matcherNode.waitOrderStatus(wavesUsdPair, id, "Cancelled"))
         usdOrderIds.foreach(id => matcherNode.waitOrderStatus(wavesUsdPair, id, "Accepted"))
