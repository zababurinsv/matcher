--- conflicted
+++ resolved
@@ -357,18 +357,9 @@
            (3: Byte, 2: Byte, 2: Byte, None, None),
            (3: Byte, 2: Byte, 2: Byte, assetId, None),
            (1: Byte, 3: Byte, 2: Byte, None, None),
-<<<<<<< HEAD
-//           (1: Byte, 3: Byte, 2: Byte, None, assetId),
-           (2: Byte, 3: Byte, 2: Byte, None, None),
-//           (2: Byte, 3: Byte, 2: Byte, None, assetId),
-           (3: Byte, 3: Byte, 2: Byte, None, None),
-           (3: Byte, 3: Byte, 2: Byte, assetId, None),
-           // (3: Byte, 3: Byte, 2: Byte, None, assetId),
-=======
            (2: Byte, 3: Byte, 2: Byte, None, None),
            (3: Byte, 3: Byte, 2: Byte, None, None),
            (3: Byte, 3: Byte, 2: Byte, assetId, None),
->>>>>>> 9a3965b8
          )) {
       val buyer               = pkByAddress(firstAddress)
       val seller              = pkByAddress(secondAddress)
