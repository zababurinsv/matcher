--- conflicted
+++ resolved
@@ -162,21 +162,6 @@
     nodes.waitForHeightAriseAndTxPresent(noDataTx)
     sender.getData(thirdAddress) shouldBe List.empty
 
-<<<<<<< HEAD
-    val emptyKey   = List(LongDataEntry("", 7))
-    val emptyKeyTx = sender.putData(thirdAddress, emptyKey, minWavesFee).id
-    nodes.waitForHeightAriseAndTxPresent(emptyKeyTx)
-    sender.getData(thirdAddress, "") shouldBe emptyKey.head
-
-    val latinKey    = "C,u!"
-    val multiKey    = List.tabulate(5)(LongDataEntry(latinKey, _))
-    val multiKeyFee = calcDataFee(multiKey)
-    val multiKeyTx  = sender.putData(thirdAddress, multiKey, multiKeyFee).id
-    nodes.waitForHeightAriseAndTxPresent(multiKeyTx)
-    sender.getData(thirdAddress, latinKey) shouldBe multiKey.last
-
-=======
->>>>>>> cbcb010c
     val nonLatinKey   = "\u05EA\u05E8\u05D1\u05D5\u05EA, \u05E1\u05E4\u05D5\u05E8\u05D8 \u05D5\u05EA\u05D9\u05D9\u05E8\u05D5\u05EA"
     val typeChange    = List(BooleanDataEntry(nonLatinKey, true))
     val typeChangeFee = calcDataFee(typeChange)
