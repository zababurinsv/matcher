package com.wavesplatform.it.sync.matcher

import com.typesafe.config.{Config, ConfigFactory}
import com.wavesplatform.it.ReportingTestName
import com.wavesplatform.it.api.SyncHttpApi._
import com.wavesplatform.it.api.SyncMatcherHttpApi._
import com.wavesplatform.it.sync.CustomFeeTransactionSuite.defaultAssetQuantity
import com.wavesplatform.it.sync._
import com.wavesplatform.it.transactions.NodesFromDocker
import com.wavesplatform.it.util._
import com.wavesplatform.utils.Base58
import org.scalatest.{BeforeAndAfterAll, CancelAfterFailure, FreeSpec, Matchers}
import scorex.account.PrivateKeyAccount
import scorex.api.http.assets.SignedIssueV1Request
import scorex.transaction.AssetId
import scorex.transaction.assets.IssueTransactionV1
import scorex.transaction.assets.exchange.OrderType.{BUY, SELL}
import scorex.transaction.assets.exchange.{AssetPair, Order, OrderType}

import scala.concurrent.duration._
import scala.math.BigDecimal.RoundingMode
import scala.util.{Random, Try}

class TradeBalanceAndRoundingTestSuite
    extends FreeSpec
    with Matchers
    with BeforeAndAfterAll
    with CancelAfterFailure
    with NodesFromDocker
    with ReportingTestName {

  import TradeBalanceAndRoundingTestSuite._

  override protected def nodeConfigs: Seq[Config] = Configs

  private def matcherNode = nodes.head

  private def aliceNode = nodes(1)

  private def bobNode = nodes(2)

  matcherNode.signedIssue(createSignedIssueRequest(IssueUsdTx))
  matcherNode.signedIssue(createSignedIssueRequest(IssueWctTx))
  nodes.waitForHeightArise()

  "Alice and Bob trade WAVES-USD" - {
    nodes.waitForHeightArise()
    val aliceWavesBalanceBefore = matcherNode.accountBalances(aliceNode.address)._1
    val bobWavesBalanceBefore   = matcherNode.accountBalances(bobNode.address)._1

    val price           = 280
    val buyOrderAmount  = 700000
    val sellOrderAmount = 300000000L

    val correctedSellAmount = correctAmount(sellOrderAmount, price)

    val adjustedAmount = receiveAmount(OrderType.BUY, price, buyOrderAmount)
    val adjustedTotal  = receiveAmount(OrderType.SELL, price, buyOrderAmount)

    "place usd-waves order" in {
      // Alice wants to sell USD for Waves

      val bobOrder1   = matcherNode.prepareOrder(bobNode, wavesUsdPair, OrderType.SELL, price, sellOrderAmount)
      val bobOrder1Id = matcherNode.placeOrder(bobOrder1).message.id
      matcherNode.waitOrderStatus(wavesUsdPair, bobOrder1Id, "Accepted", 1.minute)
      matcherNode.reservedBalance(bobNode)("WAVES") shouldBe correctAmount(sellOrderAmount, price) + matcherFee
      matcherNode.tradableBalance(bobNode, wavesUsdPair)("WAVES") shouldBe bobWavesBalanceBefore - (correctedSellAmount + matcherFee)

      val aliceOrder   = matcherNode.prepareOrder(aliceNode, wavesUsdPair, OrderType.BUY, price, buyOrderAmount)
      val aliceOrderId = matcherNode.placeOrder(aliceOrder).message.id
      matcherNode.waitOrderStatus(wavesUsdPair, aliceOrderId, "Filled", 1.minute)

      // Bob wants to buy some USD
      matcherNode.waitOrderStatus(wavesUsdPair, bobOrder1Id, "PartiallyFilled", 1.minute)

      // Each side get fair amount of assets
      val exchangeTx = matcherNode.transactionsByOrder(aliceOrder.idStr()).headOption.getOrElse(fail("Expected an exchange transaction"))
      nodes.waitForHeightAriseAndTxPresent(exchangeTx.id)
    }

    "check usd and waves balance after fill" in {

      val aliceWavesBalanceAfter = matcherNode.accountBalances(aliceNode.address)._1
      val aliceUsdBalance        = matcherNode.assetBalance(aliceNode.address, UsdId.base58).balance

      val bobWavesBalanceAfter = matcherNode.accountBalances(bobNode.address)._1
      val bobUsdBalance        = matcherNode.assetBalance(bobNode.address, UsdId.base58).balance

      (aliceWavesBalanceAfter - aliceWavesBalanceBefore) should be(
        adjustedAmount - (BigInt(matcherFee) * adjustedAmount / buyOrderAmount).bigInteger.longValue())

      aliceUsdBalance - defaultAssetQuantity should be(-adjustedTotal)
      bobWavesBalanceAfter - bobWavesBalanceBefore should be(
        -adjustedAmount - (BigInt(matcherFee) * adjustedAmount / sellOrderAmount).bigInteger.longValue())
      bobUsdBalance should be(adjustedTotal)
    }

    "check filled amount and tradable balance" in {
      val bobsOrderId  = matcherNode.orderHistory(bobNode).head.id
      val filledAmount = matcherNode.orderStatus(bobsOrderId, wavesUsdPair).filledAmount.getOrElse(0L)

      filledAmount shouldBe adjustedAmount
    }
    "check reserved balance" in {

      val expectedBobReservedBalance = correctedSellAmount - adjustedAmount + (BigInt(matcherFee) - (BigInt(matcherFee) * adjustedAmount / sellOrderAmount))
      matcherNode.reservedBalance(bobNode)("WAVES") shouldBe expectedBobReservedBalance

      matcherNode.reservedBalance(aliceNode) shouldBe empty
    }
    "check waves-usd tradable  balance" in {
      val expectedBobTradableBalance = bobWavesBalanceBefore - (correctedSellAmount + matcherFee)
      matcherNode.tradableBalance(bobNode, wavesUsdPair)("WAVES") shouldBe expectedBobTradableBalance
      matcherNode.tradableBalance(aliceNode, wavesUsdPair)("WAVES") shouldBe aliceNode.accountBalances(aliceNode.address)._1

      matcherNode.cancelOrder(bobNode, wavesUsdPair, matcherNode.orderHistory(bobNode).head.id)
      matcherNode.tradableBalance(bobNode, wavesUsdPair)("WAVES") shouldBe bobNode.accountBalances(bobNode.address)._1
    }
  }

  "Alice and Bob trade USD-WCT" - {
    val wctUsdBuyAmount  = 146
    val wctUsdSellAmount = 347
    val wctUsdPrice      = 12739213

    "place wct-usd order" in {

<<<<<<< HEAD
    // Each side get fair amount of assets
    val exchangeTx = matcherNode.transactionsByOrder(aliceOrder.id().base58).headOption.getOrElse(fail("Expected an exchange transaction"))
    nodes.waitForHeightAriseAndTxPresent(exchangeTx.id)
=======
      val aliceUsdBalance = aliceNode.assetBalance(aliceNode.address, UsdId.base58).balance
      val bobUsdBalance   = bobNode.assetBalance(bobNode.address, UsdId.base58).balance
      val bobOrderId      = matcherNode.placeOrder(bobNode, wctUsdPair, SELL, wctUsdPrice, wctUsdSellAmount).message.id
      matcherNode.waitOrderStatus(wctUsdPair, bobOrderId, "Accepted", 1.minute)
      val aliceOrderId = matcherNode.placeOrder(aliceNode, wctUsdPair, BUY, wctUsdPrice, wctUsdBuyAmount).message.id
      matcherNode.waitOrderStatus(wctUsdPair, aliceOrderId, "Filled", 1.minute)
>>>>>>> 17d7e366

      matcherNode.reservedBalance(bobNode)(s"$WctId") should be(
        correctAmount(wctUsdSellAmount, wctUsdPrice) - correctAmount(wctUsdBuyAmount, wctUsdPrice))
      matcherNode.tradableBalance(bobNode, wctUsdPair)(s"$WctId") shouldBe defaultAssetQuantity - correctAmount(wctUsdSellAmount, wctUsdPrice)
      matcherNode.tradableBalance(aliceNode, wctUsdPair)(s"$UsdId") shouldBe aliceUsdBalance - receiveAmount(SELL, wctUsdBuyAmount, wctUsdPrice)

      val exchangeTx = matcherNode.transactionsByOrder(aliceOrderId).headOption.getOrElse(fail("Expected an exchange transaction"))
      nodes.waitForHeightAriseAndTxPresent(exchangeTx.id)
      matcherNode.tradableBalance(bobNode, wctUsdPair)(s"$UsdId") shouldBe bobUsdBalance + receiveAmount(SELL, wctUsdBuyAmount, wctUsdPrice)
      matcherNode.reservedBalance(bobNode)("WAVES") shouldBe
        (matcherFee - (BigDecimal(matcherFee * receiveAmount(OrderType.BUY, wctUsdPrice, wctUsdBuyAmount)) / wctUsdSellAmount)
          .setScale(0, RoundingMode.HALF_UP))
      matcherNode.cancelOrder(bobNode, wctUsdPair, matcherNode.orderHistory(bobNode).head.id)
    }

  }

  "Alice and Bob trade WCT-WAVES on not enoght fee when place order" - {
    val wctWavesSellAmount = 2
    val wctWavesPrice      = 11234560000000L

    "bob lease all waves exect half matcher fee" in {
      val leasingAmount = bobNode.accountBalances(bobNode.address)._1 - leasingFee - matcherFee / 2
      val leaseTxId =
        bobNode.lease(bobNode.address, matcherNode.address, leasingAmount, leasingFee).id
      nodes.waitForHeightAriseAndTxPresent(leaseTxId)
      val bobOrderId = matcherNode.placeOrder(bobNode, wctWavesPair, SELL, wctWavesPrice, wctWavesSellAmount).message.id
      matcherNode.waitOrderStatus(wctWavesPair, bobOrderId, "Accepted", 1.minute)

      matcherNode.tradableBalance(bobNode, wctWavesPair)("WAVES") shouldBe matcherFee / 2 + receiveAmount(SELL, wctWavesPrice, wctWavesSellAmount) - matcherFee
      matcherNode.cancelOrder(bobNode, wctWavesPair, bobOrderId)

      assertBadRequestAndResponse(matcherNode.placeOrder(bobNode, wctWavesPair, SELL, wctWavesPrice, wctWavesSellAmount / 2),
                                  "Not enough tradable balance")

      bobNode.cancelLease(bobNode.address, leaseTxId, fee)
    }
  }

  def correctAmount(a: Long, price: Long): Long = {
    val min = (BigDecimal(Order.PriceConstant) / price).setScale(0, RoundingMode.HALF_UP)
    if (min > 0)
      Try(((BigDecimal(a) / min).toBigInt() * min.toBigInt()).bigInteger.longValueExact()).getOrElse(Long.MaxValue)
    else
      a
  }
  def receiveAmount(ot: OrderType, matchPrice: Long, matchAmount: Long): Long =
    if (ot == BUY) correctAmount(matchAmount, matchPrice)
    else {
      (BigInt(matchAmount) * matchPrice / Order.PriceConstant).bigInteger.longValueExact()
    }

}

object TradeBalanceAndRoundingTestSuite {

  import ConfigFactory._
  import com.wavesplatform.it.NodeConfigs._

  private val ForbiddenAssetId = "FdbnAsset"
  private val Decimals: Byte   = 2

  private val minerDisabled = parseString("waves.miner.enable = no")
  private val matcherConfig = parseString(s"""
                                             |waves.matcher {
                                             |  enable = yes
                                             |  account = 3HmFkAoQRs4Y3PE2uR6ohN7wS4VqPBGKv7k
                                             |  bind-address = "0.0.0.0"
                                             |  order-match-tx-fee = 300000
                                             |  blacklisted-assets = ["$ForbiddenAssetId"]
                                             |  balance-watching.enable = yes
                                             |}""".stripMargin)

  private val _Configs: Seq[Config] = (Default.last +: Random.shuffle(Default.init).take(3))
    .zip(Seq(matcherConfig, minerDisabled, minerDisabled, empty()))
    .map { case (n, o) => o.withFallback(n) }

  private val aliceSeed = _Configs(1).getString("account-seed")
  private val bobSeed   = _Configs(2).getString("account-seed")
  private val alicePk   = PrivateKeyAccount.fromSeed(aliceSeed).right.get
  private val bobPk     = PrivateKeyAccount.fromSeed(bobSeed).right.get

  val IssueUsdTx: IssueTransactionV1 = IssueTransactionV1
    .selfSigned(
      sender = alicePk,
      name = "USD-X".getBytes(),
      description = "asset description".getBytes(),
      quantity = defaultAssetQuantity,
      decimals = Decimals,
      reissuable = false,
      fee = 1.waves,
      timestamp = System.currentTimeMillis()
    )
    .right
    .get

  val IssueWctTx: IssueTransactionV1 = IssueTransactionV1
    .selfSigned(
      sender = bobPk,
      name = "WCT-X".getBytes(),
      description = "asset description".getBytes(),
      quantity = defaultAssetQuantity,
      decimals = Decimals,
      reissuable = false,
      fee = 1.waves,
      timestamp = System.currentTimeMillis()
    )
    .right
    .get

  val UsdId: AssetId = IssueUsdTx.id()
  val WctId          = IssueWctTx.id()

  val wctUsdPair = AssetPair(
    amountAsset = Some(WctId),
    priceAsset = Some(UsdId)
  )

  val wctWavesPair = AssetPair(
    amountAsset = Some(WctId),
    priceAsset = None
  )

  val wavesUsdPair = AssetPair(
    amountAsset = None,
    priceAsset = Some(UsdId)
  )

  private val updatedMatcherConfig = parseString(s"""
                                                    |waves.matcher {
                                                    |  price-assets = [ "$UsdId", "WAVES"]
                                                    |}
     """.stripMargin)

  private val Configs = _Configs.map(updatedMatcherConfig.withFallback(_))

  def createSignedIssueRequest(tx: IssueTransactionV1): SignedIssueV1Request = {
    import tx._
    SignedIssueV1Request(
      Base58.encode(tx.sender.publicKey),
      new String(name),
      new String(description),
      quantity,
      decimals,
      reissuable,
      fee,
      timestamp,
      signature.base58
    )
  }
}<|MERGE_RESOLUTION|>--- conflicted
+++ resolved
@@ -74,7 +74,7 @@
       matcherNode.waitOrderStatus(wavesUsdPair, bobOrder1Id, "PartiallyFilled", 1.minute)
 
       // Each side get fair amount of assets
-      val exchangeTx = matcherNode.transactionsByOrder(aliceOrder.idStr()).headOption.getOrElse(fail("Expected an exchange transaction"))
+      val exchangeTx = matcherNode.transactionsByOrder(aliceOrder.id().base58).headOption.getOrElse(fail("Expected an exchange transaction"))
       nodes.waitForHeightAriseAndTxPresent(exchangeTx.id)
     }
 
@@ -125,18 +125,12 @@
 
     "place wct-usd order" in {
 
-<<<<<<< HEAD
-    // Each side get fair amount of assets
-    val exchangeTx = matcherNode.transactionsByOrder(aliceOrder.id().base58).headOption.getOrElse(fail("Expected an exchange transaction"))
-    nodes.waitForHeightAriseAndTxPresent(exchangeTx.id)
-=======
       val aliceUsdBalance = aliceNode.assetBalance(aliceNode.address, UsdId.base58).balance
       val bobUsdBalance   = bobNode.assetBalance(bobNode.address, UsdId.base58).balance
       val bobOrderId      = matcherNode.placeOrder(bobNode, wctUsdPair, SELL, wctUsdPrice, wctUsdSellAmount).message.id
       matcherNode.waitOrderStatus(wctUsdPair, bobOrderId, "Accepted", 1.minute)
       val aliceOrderId = matcherNode.placeOrder(aliceNode, wctUsdPair, BUY, wctUsdPrice, wctUsdBuyAmount).message.id
       matcherNode.waitOrderStatus(wctUsdPair, aliceOrderId, "Filled", 1.minute)
->>>>>>> 17d7e366
 
       matcherNode.reservedBalance(bobNode)(s"$WctId") should be(
         correctAmount(wctUsdSellAmount, wctUsdPrice) - correctAmount(wctUsdBuyAmount, wctUsdPrice))
