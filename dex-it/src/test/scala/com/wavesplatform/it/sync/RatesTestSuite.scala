package com.wavesplatform.it.sync

import akka.http.scaladsl.model.StatusCodes._
import com.typesafe.config.{Config, ConfigFactory}
import com.wavesplatform.common.state.ByteStr
import com.wavesplatform.common.utils.EitherExt2
import com.wavesplatform.it.MatcherSuiteBase
import com.wavesplatform.it.api.SyncHttpApi._
import com.wavesplatform.it.api.SyncMatcherHttpApi._
import com.wavesplatform.it.sync.config.MatcherPriceAssetConfig._
import com.wavesplatform.transaction.Asset
import com.wavesplatform.transaction.Asset.{IssuedAsset, Waves}
import com.wavesplatform.transaction.assets.exchange.Order
import com.wavesplatform.transaction.assets.exchange.Order.PriceConstant
import com.wavesplatform.transaction.assets.exchange.OrderType.BUY
import com.wavesplatform.transaction.transfer.TransferTransactionV2

class RatesTestSuite extends MatcherSuiteBase {

  override protected def nodeConfigs: Seq[Config] = {

    val orderFeeSettingsStr =
      s"""
         |waves.dex {
         |  allowed-order-versions = [1, 2, 3]
         |  order-fee {
         |    mode = dynamic
         |    dynamic {
         |      base-fee = 300000
         |    }
         |  }  
         |}
       """.stripMargin

    super.nodeConfigs.map(
      ConfigFactory
        .parseString(orderFeeSettingsStr)
        .withFallback
    )
  }

  val defaultRateMap: Map[Asset, Double] = Map(Waves -> 1d)

  val wctRate        = 0.2
  val wctRateUpdated = 0.5

  val wctStr   = WctId.toString
  val wctAsset = IssuedAsset(WctId)

  val btcStr   = BtcId.toString
  val btcAsset = IssuedAsset(BtcId)

  val usdStr = UsdId.toString

  val (amount, price) = (1000L, PriceConstant)

  override protected def beforeAll(): Unit = {
    super.beforeAll()
    val txIds = Seq(IssueUsdTx, IssueWctTx, IssueBtcTx).map(_.json()).map(node.broadcastRequest(_).id)
    txIds.foreach(node.waitForTransaction(_))

    val transferTxId = node
      .broadcastRequest(
        TransferTransactionV2
          .selfSigned(
            assetId = btcAsset,
            sender = bob,
            recipient = alice.toAddress,
            amount = matcherFee * 5,
            timestamp = System.currentTimeMillis(),
            feeAssetId = Waves,
            feeAmount = 300000,
            attachment = Array.emptyByteArray
          )
          .explicitGet()
          .json())
      .id
    node.waitForTransaction(transferTxId)
  }

  def getOrder: Order = node.prepareOrder(alice, wctUsdPair, BUY, amount, price, fee = matcherFee, version = 3, feeAsset = btcAsset)

  "Rates can be handled via REST" in {
    // default rates
    node.getRates shouldBe defaultRateMap

    // add rate for unexisted asset
<<<<<<< HEAD
    assertNotFoundAndMessage(
      node.upsertRate(IssuedAsset(ByteStr.decodeBase58("unexistedAsset").get), 0.2, expectedStatusCode = Created),
      "The asset unexistedAsset not found")
=======
    assertNotFoundAndMessage(node.upsertRate(IssuedAsset(ByteStr.decodeBase58("unexistedAsset").get), 0.2, expectedStatusCode = Created),
                             "The asset unexistedAsset not found")
>>>>>>> e81f7251

    // add rate for wct
    node.upsertRate(wctAsset, wctRate, expectedStatusCode = Created).message shouldBe s"Rate $wctRate for the asset $wctStr added"
    node.getRates shouldBe defaultRateMap + (wctAsset -> wctRate)

    // update rate for wct
    node
      .upsertRate(wctAsset, wctRateUpdated, expectedStatusCode = OK)
      .message shouldBe s"Rate for the asset $wctStr updated, old value = $wctRate, new value = $wctRateUpdated"
    node.getRates shouldBe defaultRateMap + (wctAsset -> wctRateUpdated)

    // update rate for Waves is not allowed
    node.upsertRate(Waves, wctRateUpdated, expectedStatusCode = BadRequest).message shouldBe "The rate for WAVES cannot be changed"
    node.getRates shouldBe defaultRateMap + (wctAsset -> wctRateUpdated)

    // delete rate for wct
    node.deleteRate(wctAsset).message shouldBe s"Rate for the asset $wctStr deleted, old value = $wctRateUpdated"
    node.getRates shouldBe defaultRateMap

    // delete unexisted rate
<<<<<<< HEAD
    assertNotFoundAndMessage(node.deleteRate(wctAsset), s"Rate for the asset $wctStr is not specified")
=======
    assertNotFoundAndMessage(node.deleteRate(wctAsset), s"The rate for the asset $wctStr was not specified")
>>>>>>> e81f7251
  }

  "Changing rates affects order validation" in {
    // set rate for btc
    node.upsertRate(btcAsset, 1, expectedStatusCode = Created)

    // place order with admissible fee (according to btc rate = 1)
    val placedOrderId1 = node.placeOrder(getOrder).message.id
    node.waitOrderStatus(wctUsdPair, placedOrderId1, "Accepted")

    // slightly increase rate for btc
    node.upsertRate(btcAsset, 1.1, expectedStatusCode = OK)

    // the same order now is rejected
    node.expectIncorrectOrderPlacement(
      getOrder,
      400,
      "OrderRejected",
      Some(s"Required 0.0033 $btcStr as fee for this order, but given 0.003 $btcStr")
    )

    // return previous rate for btc
    node.upsertRate(btcAsset, 1, expectedStatusCode = OK)

    val placedOrderId2 = node.placeOrder(getOrder).message.id
    node.waitOrderStatus(wctUsdPair, placedOrderId2, "Accepted")

    node.deleteRate(btcAsset)
  }

  "Rates are restored from the DB after matcher's restart" in {
    // add high rate for btc
    node.upsertRate(btcAsset, 1.1, expectedStatusCode = Created)

    // order with low fee should be rejected
    node.expectIncorrectOrderPlacement(
      getOrder,
      400,
      "OrderRejected",
      Some(s"Required 0.0033 $btcStr as fee for this order, but given 0.003 $btcStr")
    )

    // restart matcher
    docker.restartNode(node)

    // order with low fee should be rejected again
    node.expectIncorrectOrderPlacement(
      getOrder,
      400,
      "OrderRejected",
      Some(s"Required 0.0033 $btcStr as fee for this order, but given 0.003 $btcStr")
    )
  }
}<|MERGE_RESOLUTION|>--- conflicted
+++ resolved
@@ -85,14 +85,8 @@
     node.getRates shouldBe defaultRateMap
 
     // add rate for unexisted asset
-<<<<<<< HEAD
-    assertNotFoundAndMessage(
-      node.upsertRate(IssuedAsset(ByteStr.decodeBase58("unexistedAsset").get), 0.2, expectedStatusCode = Created),
-      "The asset unexistedAsset not found")
-=======
     assertNotFoundAndMessage(node.upsertRate(IssuedAsset(ByteStr.decodeBase58("unexistedAsset").get), 0.2, expectedStatusCode = Created),
                              "The asset unexistedAsset not found")
->>>>>>> e81f7251
 
     // add rate for wct
     node.upsertRate(wctAsset, wctRate, expectedStatusCode = Created).message shouldBe s"Rate $wctRate for the asset $wctStr added"
@@ -113,11 +107,7 @@
     node.getRates shouldBe defaultRateMap
 
     // delete unexisted rate
-<<<<<<< HEAD
-    assertNotFoundAndMessage(node.deleteRate(wctAsset), s"Rate for the asset $wctStr is not specified")
-=======
     assertNotFoundAndMessage(node.deleteRate(wctAsset), s"The rate for the asset $wctStr was not specified")
->>>>>>> e81f7251
   }
 
   "Changing rates affects order validation" in {
