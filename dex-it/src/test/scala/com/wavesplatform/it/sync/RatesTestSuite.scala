--- conflicted
+++ resolved
@@ -45,11 +45,7 @@
     broadcastAndAwait(mkTransfer(bob, alice, matcherFee * 5, btcAsset))
   }
 
-<<<<<<< HEAD
-  private def newOrder: Order = mkOrder(alice, wctUsdPair, BUY, amount, price, matcherFee = 300000, matcherFeeAssetId = btcAsset, version = 3)
-=======
-  def getOrder: Order = node.prepareOrder(alice, wctUsdPair, BUY, amount, price, fee = matcherFee, version = 3, feeAsset = btcAsset)
->>>>>>> 43bee17f
+  private def newOrder: Order = mkOrder(alice, wctUsdPair, BUY, amount, price, matcherFee = 300000, matcherFeeAssetId = btcAsset)
 
   "Rates can be handled via REST" in {
     // default rates
@@ -97,7 +93,10 @@
     dex1Api.upsertRate(btcAsset, 1.1)._1 shouldBe StatusCodes.Ok
 
     // the same order now is rejected
-    dex1Api.tryPlace(newOrder) should failWith(9441542, s"Required 0.0033 $btcStr as fee for this order, but given 0.003 $btcStr")
+    dex1Api.tryPlace(newOrder) should failWith(
+      9441542, // FeeNotEnough
+      s"Required 0.0033 $btcStr as fee for this order, but given 0.003 $btcStr"
+    )
 
     // return previous rate for btc
     dex1Api.upsertRate(btcAsset, 1)._1 shouldBe StatusCodes.Ok
@@ -112,12 +111,18 @@
     dex1Api.upsertRate(btcAsset, 1.1)._1 shouldBe StatusCodes.Created
 
     // order with low fee should be rejected
-    dex1Api.tryPlace(newOrder) should failWith(9441542, s"Required 0.0033 $btcStr as fee for this order, but given 0.003 $btcStr")
+    dex1Api.tryPlace(newOrder) should failWith(
+      9441542, // FeeNotEnough
+      s"Required 0.0033 $btcStr as fee for this order, but given 0.003 $btcStr"
+    )
 
     // restart matcher
     restartContainer(dex1Container(), dex1Api)
 
     // order with low fee should be rejected again
-    dex1Api.tryPlace(newOrder) should failWith(9441542, s"Required 0.0033 $btcStr as fee for this order, but given 0.003 $btcStr")
+    dex1Api.tryPlace(newOrder) should failWith(
+      9441542, // FeeNotEnough
+      s"Required 0.0033 $btcStr as fee for this order, but given 0.003 $btcStr"
+    )
   }
 }