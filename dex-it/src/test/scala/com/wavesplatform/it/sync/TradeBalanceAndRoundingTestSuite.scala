--- conflicted
+++ resolved
@@ -2,16 +2,8 @@
 
 import com.wavesplatform.dex.model.AcceptedOrder
 import com.wavesplatform.it.MatcherSuiteBase
-<<<<<<< HEAD
 import com.wavesplatform.it.api.dex.{AssetDecimalsInfo, OrderStatus, OrderStatusResponse}
 import com.wavesplatform.transaction.Asset.Waves
-=======
-import com.wavesplatform.it.api.AssetDecimalsInfo
-import com.wavesplatform.it.api.SyncHttpApi._
-import com.wavesplatform.it.api.SyncMatcherHttpApi._
-import com.wavesplatform.it.sync.config.MatcherPriceAssetConfig._
-import com.wavesplatform.it.util._
->>>>>>> 43bee17f
 import com.wavesplatform.transaction.assets.exchange.OrderType.{BUY, SELL}
 import com.wavesplatform.transaction.assets.exchange.{Order, OrderType}
 
@@ -24,12 +16,6 @@
   }
 
   "Alice and Bob trade WAVES-USD" - {
-<<<<<<< HEAD
-=======
-    val aliceWavesBalanceBefore = node.accountBalances(alice.toAddress.toString)._1
-    val bobWavesBalanceBefore   = node.accountBalances(bob.toAddress.toString)._1
-
->>>>>>> 43bee17f
     val price           = 238
     val buyOrderAmount  = 425532L
     val sellOrderAmount = 3100000000L
@@ -80,19 +66,11 @@
     }
 
     "check usd and waves balance after fill" in {
-<<<<<<< HEAD
       val aliceWavesBalanceAfter = wavesNode1Api.balance(alice, Waves)
       val aliceUsdBalance        = wavesNode1Api.balance(alice, usd)
 
       val bobWavesBalanceAfter = wavesNode1Api.balance(bob, Waves)
       val bobUsdBalance        = wavesNode1Api.balance(bob, usd)
-=======
-      val aliceWavesBalanceAfter = node.accountBalances(alice.toAddress.toString)._1
-      val aliceUsdBalance        = node.assetBalance(alice.toAddress.toString, UsdId.toString).balance
-
-      val bobWavesBalanceAfter = node.accountBalances(bob.toAddress.toString)._1
-      val bobUsdBalance        = node.assetBalance(bob.toAddress.toString, UsdId.toString).balance
->>>>>>> 43bee17f
 
       (aliceWavesBalanceAfter - aliceWavesBalanceBefore) should be(
         adjustedAmount - (BigInt(matcherFee) * adjustedAmount / buyOrderAmount).bigInteger.longValue())
@@ -124,7 +102,6 @@
       orderHistory.size should be(1)
 
       val expectedBobTradableBalance = bobWavesBalanceBefore - (correctedSellAmount + matcherFee)
-<<<<<<< HEAD
       dex1Api.tradableBalance(bob, wavesUsdPair)(Waves) shouldBe expectedBobTradableBalance
       dex1Api.tradableBalance(alice, wavesUsdPair)(Waves) shouldBe wavesNode1Api.balance(alice, Waves)
 
@@ -132,15 +109,6 @@
       dex1Api.cancel(bob, order.assetPair, order.id)
       dex1Api.waitForOrderStatus(order.assetPair, order.id, OrderStatus.Cancelled)
       dex1Api.tradableBalance(bob, order.assetPair)(Waves) shouldBe wavesNode1Api.balance(bob, Waves)
-=======
-      node.tradableBalance(bob, wavesUsdPair)("WAVES") shouldBe expectedBobTradableBalance
-      node.tradableBalance(alice, wavesUsdPair)("WAVES") shouldBe node.accountBalances(alice.toAddress.toString)._1
-
-      val orderId = orderHistory.head.id
-      node.cancelOrder(bob, wavesUsdPair, orderId)
-      node.waitOrderStatus(wavesUsdPair, orderId, "Cancelled", 1.minute)
-      node.tradableBalance(bob, wavesUsdPair)("WAVES") shouldBe node.accountBalances(bob.toAddress.toString)._1
->>>>>>> 43bee17f
     }
   }
 
@@ -153,18 +121,10 @@
 
     "place usd-waves order" in {
       // Alice wants to sell USD for Waves
-<<<<<<< HEAD
       val bobWavesBalanceBefore = wavesNode1Api.balance(bob, Waves)
       dex1Api.tradableBalance(bob, wavesUsdPair)(Waves)
       val bobOrder1 = mkOrder(bob, wavesUsdPair, OrderType.SELL, sellOrderAmount2, price2)
       placeAndAwait(bobOrder1)
-=======
-      val bobWavesBalanceBefore = node.accountBalances(bob.toAddress.toString)._1
-      node.tradableBalance(bob, wavesUsdPair)("WAVES")
-      val bobOrder1   = node.prepareOrder(bob, wavesUsdPair, OrderType.SELL, sellOrderAmount2, price2)
-      val bobOrder1Id = node.placeOrder(bobOrder1).message.id
-      node.waitOrderStatus(wavesUsdPair, bobOrder1Id, "Accepted", 1.minute)
->>>>>>> 43bee17f
 
       dex1Api.reservedBalance(bob)(Waves) shouldBe correctedSellAmount2 + matcherFee
       dex1Api.tradableBalance(bob, wavesUsdPair)(Waves) shouldBe bobWavesBalanceBefore - (correctedSellAmount2 + matcherFee)
@@ -211,15 +171,9 @@
     val wctUsdPrice      = 12739213
 
     "place wct-usd order" in {
-<<<<<<< HEAD
       val aliceUsdBalance   = wavesNode1Api.balance(alice, usd)
       val bobUsdBalance     = wavesNode1Api.balance(bob, usd)
       val bobWctInitBalance = wavesNode1Api.balance(bob, wct)
-=======
-      val aliceUsdBalance   = node.assetBalance(alice.toAddress.toString, UsdId.toString).balance
-      val bobUsdBalance     = node.assetBalance(bob.toAddress.toString, UsdId.toString).balance
-      val bobWctInitBalance = node.assetBalance(bob.toAddress.toString, WctId.toString).balance
->>>>>>> 43bee17f
 
       val bobOrder = mkOrder(bob, wctUsdPair, SELL, wctUsdSellAmount, wctUsdPrice)
       placeAndAwait(bobOrder)
@@ -281,17 +235,9 @@
     val wctWavesPrice      = 11234560000000L
 
     "bob lease all waves exact half matcher fee" in {
-<<<<<<< HEAD
       val leasingAmount = wavesNode1Api.balance(bob, Waves) - leasingFee - matcherFee / 2
       val leaseTx       = mkLease(bob, matcher, leasingAmount)
       broadcastAndAwait(leaseTx)
-=======
-      val leasingAmount = node.accountBalances(bob.toAddress.toString)._1 - leasingFee - matcherFee / 2
-      val leaseTxId     = node.broadcastLease(bob, matcher.toAddress.toString, leasingAmount, leasingFee, waitForTx = true).id
-      val bobOrderId =
-        node.placeOrder(bob, wctWavesPair, SELL, wctWavesSellAmount, wctWavesPrice, matcherFee).message.id
-      node.waitOrderStatus(wctWavesPair, bobOrderId, "Accepted", 1.minute)
->>>>>>> 43bee17f
 
       val bobOrder = mkOrder(bob, wctWavesPair, SELL, wctWavesSellAmount, wctWavesPrice)
       placeAndAwait(bobOrder)
@@ -299,7 +245,7 @@
       dex1Api.tradableBalance(bob, wctWavesPair)(Waves) shouldBe matcherFee / 2 + receiveAmount(SELL, wctWavesSellAmount, wctWavesPrice) - matcherFee
       dex1Api.cancel(bob, bobOrder)
 
-      dex1Api.tryPlace(mkOrder(bob, wctWavesPair, SELL, wctWavesSellAmount / 2, wctWavesPrice)) should failWith(3147270)
+      dex1Api.tryPlace(mkOrder(bob, wctWavesPair, SELL, wctWavesSellAmount / 2, wctWavesPrice)) should failWith(3147270) // BalanceNotEnough
 
       broadcastAndAwait(mkLeaseCancel(bob, leaseTx.id()))
     }
