--- conflicted
+++ resolved
@@ -89,11 +89,7 @@
     }
 
     "check filled amount and tradable balance" in {
-<<<<<<< HEAD
-      val bobOrder = dex1.api.orderHistory(bob).head
-=======
       val bobOrder = dex1.api.getOrderHistoryByPublicKey(bob).head
->>>>>>> db721666
       val filledAmount = dex1.api.getOrderStatus(bobOrder.assetPair, bobOrder.id).filledAmount.getOrElse(0L)
 
       filledAmount shouldBe adjustedAmount
