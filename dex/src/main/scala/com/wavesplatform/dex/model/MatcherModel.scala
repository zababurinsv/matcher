--- conflicted
+++ resolved
@@ -2,8 +2,10 @@
 
 import cats.implicits._
 import com.wavesplatform.account.Address
+import com.wavesplatform.dex.error
+import com.wavesplatform.dex.error.MatcherError
 import com.wavesplatform.dex.model.MatcherModel.Price
-import com.wavesplatform.state.Portfolio
+import com.wavesplatform.state.{Blockchain, Portfolio}
 import com.wavesplatform.transaction.Asset
 import com.wavesplatform.transaction.assets.exchange._
 import play.api.libs.json.{JsObject, JsValue, Json}
@@ -15,22 +17,6 @@
   type Price  = Long
   type Amount = Long
 
-<<<<<<< HEAD
-  def getPairDecimals(pair: AssetPair, getAssetDecimals: Asset => Int): (Int, Int) =
-    (getAssetDecimals(pair.amountAsset), getAssetDecimals(pair.priceAsset))
-=======
-  def getAssetDecimals(asset: Asset, blockchain: Blockchain): Either[MatcherError, Int] =
-    asset.fold[Either[MatcherError, Int]](Right(8)) { issuedAsset =>
-      blockchain
-        .assetDescription(issuedAsset)
-        .toRight[MatcherError] { error.AssetNotFound(issuedAsset) }
-        .map(_.decimals)
-    }
-
-  def getPairDecimals(pair: AssetPair, blockchain: Blockchain): Either[MatcherError, (Int, Int)] =
-    (getAssetDecimals(pair.amountAsset, blockchain), getAssetDecimals(pair.priceAsset, blockchain)).tupled
->>>>>>> 43bee17f
-
   def getCost(amount: Long, price: Long): Long = (BigDecimal(price) * amount / Order.PriceConstant).toLong
 
   /** Converts amounts, prices and fees from denormalized values (decimal numbers) to normalized ones (longs) */
@@ -41,11 +27,6 @@
 
     def normalizePrice(value: Double, amountAssetDecimals: Int, priceAssetDecimals: Int): Price =
       (BigDecimal(value) * BigDecimal(10).pow(8 + priceAssetDecimals - amountAssetDecimals).toLongExact).toLong
-
-    def normalizePrice(value: Double, pair: AssetPair, decimals: (Int, Int)): Price = {
-      val (amountAssetDecimals, priceAssetDecimals) = decimals
-      normalizePrice(value, amountAssetDecimals, priceAssetDecimals)
-    }
   }
 
   /** Converts amounts, prices and fees from normalized values (longs) to denormalized ones (decimal numbers) */
@@ -54,27 +35,8 @@
     def denormalizeAmountAndFee(value: Amount, assetDecimals: Int): Double =
       (BigDecimal(value) / BigDecimal(10).pow(assetDecimals)).toDouble
 
-<<<<<<< HEAD
-    def denormalizeAmountAndFee(value: Amount, pair: AssetPair, getAssetDecimals: Asset => Int): Double =
-      denormalizeAmountAndFee(value, getAssetDecimals(pair.amountAsset))
-=======
-    def denormalizeAmountAndFee(value: Amount, asset: Asset, blockchain: Blockchain): Either[MatcherError, Double] =
-      getAssetDecimals(asset, blockchain).map(denormalizeAmountAndFee(value, _))
-
-    def denormalizeAmountAndFeeWithDefault(value: Amount, asset: Asset, blockchain: Blockchain): Double =
-      denormalizeAmountAndFee(value, asset, blockchain).getOrElse { (value / BigDecimal(10).pow(8)).toDouble }
->>>>>>> 43bee17f
-
     def denormalizePrice(value: Price, amountAssetDecimals: Int, priceAssetDecimals: Int): Double =
       (BigDecimal(value) / BigDecimal(10).pow(8 + priceAssetDecimals - amountAssetDecimals).toLongExact).toDouble
-
-    def denormalizePrice(value: Price, pair: AssetPair, decimals: (Int, Int)): Double = {
-      val (amountAssetDecimals, priceAssetDecimals) = decimals
-      denormalizePrice(value, amountAssetDecimals, priceAssetDecimals)
-    }
-
-    def denormalizePrice(value: Price, pair: AssetPair, getAssetDecimals: Asset => Int): Double =
-      denormalizePrice(value, pair, getPairDecimals(pair, getAssetDecimals))
   }
 
   def correctRateByAssetDecimals(value: Double, assetDecimals: Int): Double = { BigDecimal(value) * BigDecimal(10).pow(assetDecimals - 8) }.toDouble
