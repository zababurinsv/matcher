--- conflicted
+++ resolved
@@ -12,22 +12,14 @@
 import akka.util.Timeout
 import com.wavesplatform.account.{Address, PublicKey}
 import com.wavesplatform.api.http.{ApiRoute, CompositeHttpService => _}
-<<<<<<< HEAD
 import com.wavesplatform.common.utils.{Base58, EitherExt2}
-=======
-import com.wavesplatform.common.utils.EitherExt2
->>>>>>> 43bee17f
 import com.wavesplatform.database._
 import com.wavesplatform.dex.Matcher.Status
 import com.wavesplatform.dex.api.http.CompositeHttpService
 import com.wavesplatform.dex.api.{MatcherApiRoute, MatcherApiRouteV1, OrderBookSnapshotHttpCache}
-<<<<<<< HEAD
-import com.wavesplatform.dex.cache.{AssetDecimalsCache, BalancesCache, RateCache}
+import com.wavesplatform.dex.cache.BalancesCache
+import com.wavesplatform.dex.caches.{AssetDecimalsCache, MatchingRulesCache, RateCache}
 import com.wavesplatform.dex.db.{AccountStorage, AssetPairsDB, OrderBookSnapshotDB, OrderDB}
-=======
-import com.wavesplatform.dex.caches.{AssetDecimalsCache, MatchingRulesCache, RateCache}
-import com.wavesplatform.dex.db.{AssetPairsDB, OrderBookSnapshotDB, OrderDB}
->>>>>>> 43bee17f
 import com.wavesplatform.dex.error.{ErrorFormatterContext, MatcherError}
 import com.wavesplatform.dex.grpc.integration.DEXClient
 import com.wavesplatform.dex.grpc.integration.clients.async.WavesBlockchainAsyncClient.SpendableBalanceChanges
@@ -36,14 +28,8 @@
 import com.wavesplatform.dex.market._
 import com.wavesplatform.dex.model._
 import com.wavesplatform.dex.queue._
-<<<<<<< HEAD
-import com.wavesplatform.dex.settings.{MatcherSettings, MatchingRules, RawMatchingRules}
+import com.wavesplatform.dex.settings.MatcherSettings
 import com.wavesplatform.extensions.Extension
-=======
-import com.wavesplatform.dex.settings.MatcherSettings
-import com.wavesplatform.extensions.{Context, Extension}
-import com.wavesplatform.state.VolumeAndFee
->>>>>>> 43bee17f
 import com.wavesplatform.transaction.Asset
 import com.wavesplatform.transaction.Asset.{IssuedAsset, Waves}
 import com.wavesplatform.transaction.assets.exchange.{AssetPair, Order}
@@ -63,18 +49,9 @@
     with ScorexLogging {
 
   import actorSystem.dispatcher
-  import gRPCExtensionClient.{monixScheduler, grpcExecutionContext, wavesBlockchainAsyncClient, wavesBlockchainSyncClient}
-
-<<<<<<< HEAD
+  import gRPCExtensionClient.{grpcExecutionContext, monixScheduler, wavesBlockchainAsyncClient, wavesBlockchainSyncClient}
+
   private val time = new NTP(settings.ntpServer)
-=======
-  private val matcherKeyPair = (
-    for {
-      address <- Address.fromString(settings.account)
-      pk      <- context.wallet.privateKeyAccount(address)
-    } yield pk
-  ).explicitGet()
->>>>>>> 43bee17f
 
   private val matcherKeyPair = {
     val r = AccountStorage.load(settings.accountStorage).map(_.keyPair).explicitGet()
@@ -82,14 +59,7 @@
     r
   }
 
-<<<<<<< HEAD
   private def matcherPublicKey: PublicKey = matcherKeyPair
-=======
-  private implicit val as: ActorSystem                 = context.actorSystem
-  private implicit val materializer: ActorMaterializer = ActorMaterializer()
-
-  import as.dispatcher
->>>>>>> 43bee17f
 
   private val status: AtomicReference[Status] = new AtomicReference(Status.Starting)
 
@@ -102,9 +72,10 @@
       }
     }
 
-<<<<<<< HEAD
-  private val pairBuilder    = new AssetPairBuilder(settings, wavesBlockchainSyncClient.assetDescription, blacklistedAssets)
-  private val orderBookCache = new ConcurrentHashMap[AssetPair, OrderBook.AggregatedSnapshot](1000, 0.9f, 10)
+  private lazy val blacklistedAddresses = settings.blacklistedAddresses.map(Address.fromString(_).explicitGet())
+
+  private val pairBuilder = new AssetPairBuilder(settings, wavesBlockchainSyncClient.assetDescription, blacklistedAssets)
+  private val orderBooks  = new AtomicReference(Map.empty[AssetPair, Either[Unit, ActorRef]])
 
   private def hasMatcherAccountScript = wavesBlockchainSyncClient.hasScript(matcherKeyPair)
 
@@ -116,10 +87,21 @@
                                    wavesBlockchainSyncClient.isFeatureActivated)
   }
 
-  private val orderBooks         = new AtomicReference(Map.empty[AssetPair, Either[Unit, ActorRef]])
-  private val rawMatchingRules   = new ConcurrentHashMap[AssetPair, RawMatchingRules]
-  private val assetDecimalsCache = new AssetDecimalsCache(wavesBlockchainSyncClient.assetDescription)
+  private val assetDecimalsCache                           = new AssetDecimalsCache(wavesBlockchainSyncClient.assetDescription)
+  private implicit val errorContext: ErrorFormatterContext = (asset: Asset) => assetDecimalsCache.get(asset)
+
+  private val orderBookCache     = new ConcurrentHashMap[AssetPair, OrderBook.AggregatedSnapshot](1000, 0.9f, 10)
+  private val matchingRulesCache = new MatchingRulesCache(settings, assetDecimalsCache.get)
   private val balancesCache      = new BalancesCache(wavesBlockchainAsyncClient.spendableBalance)(grpcExecutionContext)
+  private val rateCache          = RateCache(db)
+
+  private val orderBooksSnapshotCache =
+    new OrderBookSnapshotHttpCache(
+      settings.orderBookSnapshotHttpCache,
+      time,
+      assetDecimalsCache.get,
+      assetPair => Option { orderBookCache.get(assetPair) }
+    )
 
   /** Updates balances cache by balances stream */
   wavesBlockchainAsyncClient.spendableBalanceChanges.subscribe {
@@ -129,28 +111,6 @@
       override def onError(ex: Throwable): Unit                       = log.warn(s"Error while listening to the balance changes stream occurred: ${ex.getMessage}")
     }
   }(monixScheduler)
-=======
-  private lazy val blacklistedAddresses = settings.blacklistedAddresses.map(Address.fromString(_).explicitGet())
-
-  private val pairBuilder        = new AssetPairBuilder(settings, context.blockchain, blacklistedAssets)
-  private val transactionCreator = new ExchangeTransactionCreator(context.blockchain, matcherKeyPair, settings)
-  private val orderBooks         = new AtomicReference(Map.empty[AssetPair, Either[Unit, ActorRef]])
-
-  private val assetDecimalsCache                           = new AssetDecimalsCache(context.blockchain)
-  private implicit val errorContext: ErrorFormatterContext = (asset: Asset) => assetDecimalsCache.get(asset)
-
-  private val orderBookCache     = new ConcurrentHashMap[AssetPair, OrderBook.AggregatedSnapshot](1000, 0.9f, 10)
-  private val matchingRulesCache = new MatchingRulesCache(settings, context.blockchain)
-  private val rateCache          = RateCache(db)
->>>>>>> 43bee17f
-
-  private val orderBooksSnapshotCache =
-    new OrderBookSnapshotHttpCache(
-      settings.orderBookSnapshotHttpCache,
-      time,
-      assetDecimalsCache.get,
-      assetPair => Option { orderBookCache.get(assetPair) }
-    )
 
   private val marketStatuses                                     = new ConcurrentHashMap[AssetPair, MarketStatus](1000, 0.9f, 10)
   private val getMarketStatus: AssetPair => Option[MarketStatus] = p => Option(marketStatuses.get(p))
@@ -160,37 +120,8 @@
     orderBooksSnapshotCache.invalidate(assetPair)
   }
 
-<<<<<<< HEAD
-  private def normalize(assetPair: AssetPair)(rawMatchingRules: RawMatchingRules): MatchingRules =
-    MatchingRules(
-      rawMatchingRules.startOffset,
-      normalizedTickSize = Normalization.normalizePrice(
-        rawMatchingRules.tickSize,
-        assetPair,
-        MatcherModel.getPairDecimals(assetPair, assetDecimalsCache.get)
-      )
-    )
-
-  private def denormalizeTickSize(assetPair: AssetPair, normalizedTickSize: Long): Double =
-    Denormalization.denormalizePrice(normalizedTickSize, assetPair, x => assetDecimalsCache.get(x))
-
-  private def convert(assetPair: AssetPair, matchingRules: MatchingRules): RawMatchingRules =
-    RawMatchingRules(
-      startOffset = matchingRules.startOffset,
-      tickSize = denormalizeTickSize(assetPair, matchingRules.normalizedTickSize)
-    )
-
-  private def matchingRules(assetPair: AssetPair): NonEmptyList[RawMatchingRules] = {
-    lazy val default = convert(assetPair, MatchingRules.Default)
-    val xs           = settings.matchingRules.getOrElse(assetPair, NonEmptyList.one[RawMatchingRules](default))
-    if (xs.head.startOffset == 0) xs else default :: xs
-  }
-
-  private def orderBookProps(assetPair: AssetPair, matcherActor: ActorRef): Props =
-=======
   private def orderBookProps(assetPair: AssetPair, matcherActor: ActorRef): Props = {
     matchingRulesCache.setCurrentMatchingRuleForNewOrderBook(assetPair, matcherQueue.lastProcessedOffset)
->>>>>>> 43bee17f
     OrderBookActor.props(
       matcherActor,
       addressActors,
@@ -200,15 +131,10 @@
       marketStatuses.put(assetPair, _),
       settings,
       transactionCreator.createTransaction,
-<<<<<<< HEAD
       time,
-      matchingRules(assetPair)
-=======
-      context.time,
       matchingRules = matchingRulesCache.getMatchingRules(assetPair),
       updateCurrentMatchingRules = actualMatchingRule => matchingRulesCache.updateCurrentMatchingRule(assetPair, actualMatchingRule),
-      normalizeMatchingRule = denormalizedMatchingRule => denormalizedMatchingRule.normalize(assetPair, context.blockchain),
->>>>>>> 43bee17f
+      normalizeMatchingRule = denormalizedMatchingRule => denormalizedMatchingRule.normalize(assetPair, assetDecimalsCache.get),
     )
   }
 
@@ -226,18 +152,13 @@
 
   private def validateOrder(o: Order): Either[MatcherError, Order] =
     for {
-<<<<<<< HEAD
-      _ <- OrderValidator.matcherSettingsAware(matcherPublicKey, blacklistedAddresses, blacklistedAssets, settings, rateCache)(o)
-      _ <- OrderValidator.timeAware(time)(o)
-=======
       _ <- OrderValidator.matcherSettingsAware(matcherPublicKey,
                                                blacklistedAddresses,
                                                blacklistedAssets,
                                                settings,
                                                rateCache,
                                                assetDecimalsCache.get)(o)
-      _ <- OrderValidator.timeAware(context.time)(o)
->>>>>>> 43bee17f
+      _ <- OrderValidator.timeAware(time)(o)
       _ <- OrderValidator.marketAware(settings.orderFee, settings.deviation, getMarketStatus(o.assetPair), rateCache)(o)
       _ <- OrderValidator.blockchainAware(
         wavesBlockchainSyncClient,
@@ -254,12 +175,7 @@
     } yield o
 
   lazy val matcherApiRoutes: Seq[ApiRoute] = {
-<<<<<<< HEAD
     val keyHashStr = settings.restApi.apiKeyHash
-=======
-    val keyHashStr = context.settings.config.getString("waves.rest-api.api-key-hash")
-
->>>>>>> 43bee17f
     Seq(
       MatcherApiRoute(
         pairBuilder,
@@ -269,18 +185,7 @@
         matcherQueue.storeEvent,
         p => Option(orderBooks.get()).flatMap(_.get(p)),
         p => Option(marketStatuses.get(p)),
-<<<<<<< HEAD
-        assetPair => {
-          lazy val default = RawMatchingRules(
-            startOffset = 0,
-            tickSize = denormalizeTickSize(assetPair, 1)
-          )
-
-          rawMatchingRules.computeIfAbsent(assetPair, _ => default).tickSize
-        },
-=======
         getActualTickSize = assetPair => matchingRulesCache.getDenormalizedRuleForNextOrder(assetPair, matcherQueue.lastProcessedOffset).tickSize,
->>>>>>> 43bee17f
         validateOrder,
         orderBooksSnapshotCache,
         settings,
@@ -289,11 +194,7 @@
         time,
         () => matcherQueue.lastProcessedOffset,
         () => matcherQueue.lastEventOffset,
-<<<<<<< HEAD
         () => ExchangeTransactionCreator.minAccountFee(hasMatcherAccountScript),
-=======
-        ExchangeTransactionCreator.minAccountFee(context.blockchain, matcherPublicKey.toAddress),
->>>>>>> 43bee17f
         keyHashStr,
         rateCache,
         settings.allowedOrderVersions.filter(OrderValidator.checkOrderVersion(_, wavesBlockchainSyncClient).isRight)
@@ -320,16 +221,10 @@
   private lazy val orderBookSnapshotDB = OrderBookSnapshotDB(db)
   private lazy val orderDB             = OrderDB(settings, db)
 
-<<<<<<< HEAD
   lazy val orderBookSnapshotStore: ActorRef = actorSystem.actorOf(
     OrderBookSnapshotStoreActor.props(orderBookSnapshotDB),
     "order-book-snapshot-store"
   )
-=======
-  lazy val orderBookSnapshotStore: ActorRef = {
-    context.actorSystem.actorOf(OrderBookSnapshotStoreActor.props(orderBookSnapshotDB), "order-book-snapshot-store")
-  }
->>>>>>> 43bee17f
 
   private val pongTimeout = new Timeout(settings.processConsumedTimeout * 2)
 
@@ -389,15 +284,9 @@
                 address,
                 asset => balancesCache.get(address -> asset),
                 5.seconds,
-<<<<<<< HEAD
                 time,
-                orderDb,
+                orderDB,
                 wavesBlockchainSyncClient.forgedOrder,
-=======
-                context.time,
-                orderDB,
-                id => context.blockchain.filledVolumeAndFee(id) != VolumeAndFee.empty,
->>>>>>> 43bee17f
                 matcherQueue.storeEvent,
                 orderBookCache.get,
                 startSchedules
@@ -455,16 +344,9 @@
       ExchangeTransactionBroadcastActor
         .props(
           settings.exchangeTransactionBroadcast,
-<<<<<<< HEAD
           time,
           wavesBlockchainSyncClient.wasForged,
           wavesBlockchainSyncClient.broadcastTx
-=======
-          context.time,
-          tx => context.utx.putIfNew(tx).resultE.isRight,
-          context.blockchain.containsTransaction(_),
-          txs => txs.foreach(context.broadcastTransaction)
->>>>>>> 43bee17f
         ),
       "exchange-transaction-broadcast"
     )
