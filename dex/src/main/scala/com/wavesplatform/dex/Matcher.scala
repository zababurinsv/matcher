package com.wavesplatform.dex

import java.io.File
import java.util.concurrent._
import java.util.concurrent.atomic.AtomicReference

import akka.actor.{ActorRef, ActorSystem, Props}
import akka.http.scaladsl.Http
import akka.http.scaladsl.Http.ServerBinding
import akka.pattern.{AskTimeoutException, ask, gracefulStop}
import akka.stream.ActorMaterializer
import akka.util.Timeout
<<<<<<< HEAD
import cats.data.NonEmptyList
import cats.implicits._
=======
>>>>>>> fbf1ef92
import com.wavesplatform.account.{Address, PublicKey}
import com.wavesplatform.api.http.{ApiRoute, CompositeHttpService => _}
import com.wavesplatform.common.utils.{Base58, EitherExt2}
import com.wavesplatform.database._
import com.wavesplatform.dex.Matcher.Status
import com.wavesplatform.dex.api.http.CompositeHttpService
import com.wavesplatform.dex.api.{MatcherApiRoute, MatcherApiRouteV1, OrderBookSnapshotHttpCache}
<<<<<<< HEAD
import com.wavesplatform.dex.cache.{AssetDecimalsCache, RateCache}
=======
import com.wavesplatform.dex.cache.BalancesCache
import com.wavesplatform.dex.caches.{AssetDecimalsCache, MatchingRulesCache, RateCache}
>>>>>>> fbf1ef92
import com.wavesplatform.dex.db.{AccountStorage, AssetPairsDB, OrderBookSnapshotDB, OrderDB}
import com.wavesplatform.dex.error.{ErrorFormatterContext, MatcherError}
import com.wavesplatform.dex.grpc.integration.DEXClient
import com.wavesplatform.dex.history.HistoryRouter
import com.wavesplatform.dex.market.OrderBookActor.MarketStatus
import com.wavesplatform.dex.market._
import com.wavesplatform.dex.model._
import com.wavesplatform.dex.queue._
import com.wavesplatform.dex.settings.MatcherSettings
import com.wavesplatform.extensions.Extension
import com.wavesplatform.transaction.Asset
import com.wavesplatform.transaction.Asset.{IssuedAsset, Waves}
import com.wavesplatform.transaction.assets.exchange.{AssetPair, Order}
import com.wavesplatform.utils.{ErrorStartingMatcher, NTP, ScorexLogging, forceStopApplication}
import mouse.any._

import scala.concurrent.duration._
import scala.concurrent.{Await, Future, Promise}
import scala.util.control.NonFatal
import scala.util.{Failure, Success}

class Matcher(settings: MatcherSettings, gRPCExtensionClient: DEXClient)(implicit val actorSystem: ActorSystem, val materializer: ActorMaterializer)
    extends Extension
    with ScorexLogging {

  import actorSystem.dispatcher
<<<<<<< HEAD
  import gRPCExtensionClient.{grpcExecutionContext, wavesBlockchainAsyncClient, wavesBlockchainSyncClient}
=======
  import gRPCExtensionClient.{grpcExecutionContext, monixScheduler, wavesBlockchainAsyncClient, wavesBlockchainSyncClient}
>>>>>>> fbf1ef92

  private val time = new NTP(settings.ntpServer)

  private val matcherKeyPair = {
    val r = AccountStorage.load(settings.accountStorage).map(_.keyPair).explicitGet()
    log.info(s"The DEX's public key: ${Base58.encode(r.publicKey.arr)}, account address: ${r.publicKey.toAddress.stringRepr}")
    r
  }

  private def matcherPublicKey: PublicKey = matcherKeyPair

  private val status: AtomicReference[Status] = new AtomicReference(Status.Starting)

  private val blacklistedAssets: Set[IssuedAsset] = settings.blacklistedAssets
    .map { assetId =>
      AssetPair.extractAssetId(assetId) match {
        case Success(Waves)          => throw new IllegalArgumentException("Can't blacklist the main coin")
        case Success(a: IssuedAsset) => a
        case Failure(e)              => throw new IllegalArgumentException("Can't parse asset id", e)
      }
    }

<<<<<<< HEAD
  private val pairBuilder    = new AssetPairBuilder(settings, wavesBlockchainAsyncClient.assetDescription, blacklistedAssets)(grpcExecutionContext)
  private val orderBookCache = new ConcurrentHashMap[AssetPair, OrderBook.AggregatedSnapshot](1000, 0.9f, 10)
=======
  private lazy val blacklistedAddresses = settings.blacklistedAddresses.map(Address.fromString(_).explicitGet())

  private val pairBuilder = new AssetPairBuilder(settings, wavesBlockchainSyncClient.assetDescription, blacklistedAssets)
  private val orderBooks  = new AtomicReference(Map.empty[AssetPair, Either[Unit, ActorRef]])
>>>>>>> fbf1ef92

  private def hasMatcherAccountScript: Future[Boolean] = wavesBlockchainAsyncClient.hasScript(matcherKeyPair)

  private val transactionCreator = {
    new ExchangeTransactionCreator(matcherKeyPair,
                                   settings,
                                   hasMatcherAccountScript,
                                   wavesBlockchainAsyncClient.hasScript,
                                   wavesBlockchainAsyncClient.isFeatureActivated)
  }

<<<<<<< HEAD
  private val orderBooks       = new AtomicReference(Map.empty[AssetPair, Either[Unit, ActorRef]])
  private val rawMatchingRules = new ConcurrentHashMap[AssetPair, RawMatchingRules]

//  private val assetDecimalsCache = new AssetDecimalsCache(wavesBlockchainSyncClient.assetDescription)

  private val orderBooksSnapshotCache =
    new OrderBookSnapshotHttpCache(
      settings.orderBookSnapshotHttpCache,
      time,
      wavesBlockchainAsyncClient.assetDecimals,
      p => Option { orderBookCache.get(p) }
    )

  private val marketStatuses = new ConcurrentHashMap[AssetPair, MarketStatus](1000, 0.9f, 10)
=======
  private val assetDecimalsCache                           = new AssetDecimalsCache(wavesBlockchainSyncClient.assetDescription)
  private implicit val errorContext: ErrorFormatterContext = (asset: Asset) => assetDecimalsCache.get(asset)

  private val orderBookCache     = new ConcurrentHashMap[AssetPair, OrderBook.AggregatedSnapshot](1000, 0.9f, 10)
  private val matchingRulesCache = new MatchingRulesCache(settings, assetDecimalsCache.get)
  private val balancesCache      = new BalancesCache(wavesBlockchainAsyncClient.spendableBalance)(grpcExecutionContext)
  private val rateCache          = RateCache(db)

  private val orderBooksSnapshotCache =
    new OrderBookSnapshotHttpCache(
      settings.orderBookSnapshotHttpCache,
      time,
      assetDecimalsCache.get,
      assetPair => Option { orderBookCache.get(assetPair) }
    )

  /** Updates balances cache by balances stream */
  wavesBlockchainAsyncClient.spendableBalanceChanges.subscribe {
    new Observer[SpendableBalanceChanges] {
      override def onNext(elem: SpendableBalanceChanges): Future[Ack] = { balancesCache.batchUpsert(elem); Continue }
      override def onComplete(): Unit                                 = log.info("Balance changes stream completed!")
      override def onError(ex: Throwable): Unit                       = log.warn(s"Error while listening to the balance changes stream occurred: ${ex.getMessage}")
    }
  }(monixScheduler)

  private val marketStatuses                                     = new ConcurrentHashMap[AssetPair, MarketStatus](1000, 0.9f, 10)
  private val getMarketStatus: AssetPair => Option[MarketStatus] = p => Option(marketStatuses.get(p))
>>>>>>> fbf1ef92

  private def updateOrderBookCache(assetPair: AssetPair)(newSnapshot: OrderBook.AggregatedSnapshot): Unit = {
    orderBookCache.put(assetPair, newSnapshot)
    orderBooksSnapshotCache.invalidate(assetPair)
  }

  private def orderBookProps(assetPair: AssetPair, matcherActor: ActorRef): Props = {
    matchingRulesCache.setCurrentMatchingRuleForNewOrderBook(assetPair, matcherQueue.lastProcessedOffset)
    OrderBookActor.props(
      matcherActor,
      addressActors,
      orderBookSnapshotStore,
      assetPair,
      updateOrderBookCache(assetPair),
      marketStatuses.put(assetPair, _),
      settings,
      transactionCreator.createTransaction,
      time,
<<<<<<< HEAD
      matchingRules(assetPair)
    )(grpcExecutionContext)
=======
      matchingRules = matchingRulesCache.getMatchingRules(assetPair),
      updateCurrentMatchingRules = actualMatchingRule => matchingRulesCache.updateCurrentMatchingRule(assetPair, actualMatchingRule),
      normalizeMatchingRule = denormalizedMatchingRule => denormalizedMatchingRule.normalize(assetPair, assetDecimalsCache.get),
    )
  }
>>>>>>> fbf1ef92

  private val matcherQueue: MatcherQueue = settings.eventsQueue.tpe match {
    case "local" =>
      log.info("Events will be stored locally")
      new LocalMatcherQueue(settings.eventsQueue.local, new LocalQueueStore(db), time)

    case "kafka" =>
      log.info("Events will be stored in Kafka")
      new KafkaMatcherQueue(settings.eventsQueue.kafka)(materializer)

    case x => throw new IllegalArgumentException(s"Unknown queue type: $x")
  }

<<<<<<< HEAD
  private val getMarketStatus: AssetPair => Option[MarketStatus] = p => Option(marketStatuses.get(p))
  private val rateCache                                          = RateCache(db)

  private def validateOrder(o: Order): OrderValidator.FutureResult[Order] = {

    val syncValidation: Either[MatcherError, Order] = for {
      _ <- OrderValidator.matcherSettingsAware(matcherPublicKey, blacklistedAddresses, blacklistedAssets, settings, rateCache)(o)
      _ <- OrderValidator.timeAware(time)(o)
      _ <- OrderValidator.marketAware(settings.orderFee, settings.deviation, getMarketStatus(o.assetPair), rateCache)(o)
    } yield o

    lazy val asyncValidation: OrderValidator.FutureResult[Order] = {
      OrderValidator.blockchainAware(
        blockchain = wavesBlockchainAsyncClient,
        transactionCreator = transactionCreator.createTransaction,
        matcherAddress = matcherPublicKey.toAddress,
        time = time,
        orderFeeSettings = settings.orderFee,
        orderRestrictions = settings.orderRestrictions,
        rateCache = rateCache
      )(o)(grpcExecutionContext)
    }

    for {
      _ <- OrderValidator.liftAsync { syncValidation }
      _ <- asyncValidation
    } yield o
  }

  private implicit val errorContext: ErrorFormatterContext = (asset: Asset) => assetDecimalsCache.get(asset)

=======
  private def validateOrder(o: Order): Either[MatcherError, Order] =
    for {
      _ <- OrderValidator.matcherSettingsAware(matcherPublicKey,
                                               blacklistedAddresses,
                                               blacklistedAssets,
                                               settings,
                                               rateCache,
                                               assetDecimalsCache.get)(o)
      _ <- OrderValidator.timeAware(time)(o)
      _ <- OrderValidator.marketAware(settings.orderFee, settings.deviation, getMarketStatus(o.assetPair), rateCache)(o)
      _ <- OrderValidator.blockchainAware(
        wavesBlockchainSyncClient,
        transactionCreator.createTransaction,
        matcherPublicKey.toAddress,
        time,
        settings.orderFee,
        settings.orderRestrictions,
        rateCache,
        assetDecimalsCache.get
      )(o)
      _ <- pairBuilder.validateAssetPair(o.assetPair)
      _ <- OrderValidator.tickSizeAware(matchingRulesCache.getNormalizedRuleForNextOrder(o.assetPair, matcherQueue.lastProcessedOffset).tickSize)(o)
    } yield o

>>>>>>> fbf1ef92
  lazy val matcherApiRoutes: Seq[ApiRoute] = {
    val keyHashStr = settings.restApi.apiKeyHash
    Seq(
      MatcherApiRoute(
        pairBuilder,
        matcherPublicKey,
        matcher,
        addressActors,
        matcherQueue.storeEvent,
        p => Option(orderBooks.get()).flatMap(_.get(p)),
        p => Option(marketStatuses.get(p)),
        getActualTickSize = assetPair => matchingRulesCache.getDenormalizedRuleForNextOrder(assetPair, matcherQueue.lastProcessedOffset).tickSize,
        validateOrder,
        orderBooksSnapshotCache,
        settings,
        () => status.get(),
        db,
        time,
        () => matcherQueue.lastProcessedOffset,
        () => matcherQueue.lastEventOffset,
        () => hasMatcherAccountScript.map { ExchangeTransactionCreator.getAdditionalFee },
        keyHashStr,
        rateCache,
        Future
          .sequence {
            settings.allowedOrderVersions.map { version =>
              OrderValidator.checkOrderVersion(version, wavesBlockchainAsyncClient).value
            }
          }
          .map { _.collect { case Right(version) => version } }
      ),
      MatcherApiRouteV1(
        pairBuilder,
        orderBooksSnapshotCache,
        () => status.get(),
        keyHashStr,
        settings
      )
    )
  }

<<<<<<< HEAD
  lazy val matcherApiTypes: Set[Class[_]] =
    Set(
      classOf[MatcherApiRoute],
      classOf[MatcherApiRouteV1]
    )
=======
  lazy val matcherApiTypes: Set[Class[_]] = Set(
    classOf[MatcherApiRoute],
    classOf[MatcherApiRouteV1],
  )
>>>>>>> fbf1ef92

  private val snapshotsRestore = Promise[Unit]()

  private lazy val db                  = openDB(settings.dataDir)
  private lazy val assetPairsDB        = AssetPairsDB(db)
  private lazy val orderBookSnapshotDB = OrderBookSnapshotDB(db)
  private lazy val orderDB             = OrderDB(settings, db)

  lazy val orderBookSnapshotStore: ActorRef = actorSystem.actorOf(
    OrderBookSnapshotStoreActor.props(orderBookSnapshotDB),
    "order-book-snapshot-store"
  )

  private val pongTimeout = new Timeout(settings.processConsumedTimeout * 2)

  lazy val matcher: ActorRef = actorSystem.actorOf(
    MatcherActor.props(
      settings,
      assetPairsDB, {
        case Left(msg) =>
          log.error(s"Can't start matcher: $msg")
          forceStopApplication(ErrorStartingMatcher)

        case Right((self, processedOffset)) =>
          snapshotsRestore.trySuccess(())
          matcherQueue.startConsume(
            processedOffset + 1,
            xs => {
              if (xs.isEmpty) Future.successful(())
              else {
                val assetPairs: Set[AssetPair] = xs.map { eventWithMeta =>
                  log.debug(s"Consumed $eventWithMeta")

                  self ! eventWithMeta
                  eventWithMeta.event.assetPair
                }(collection.breakOut)

                self
                  .ask(MatcherActor.PingAll(assetPairs))(pongTimeout)
                  .recover {
                    case NonFatal(e) => log.error("PingAll is timed out!", e)
                  }
                  .map(_ => ())
              }
            }
          )
      },
      orderBooks,
      orderBookProps,
      wavesBlockchainSyncClient.assetDescription
    ),
    MatcherActor.name
  )

  private lazy val historyRouter = settings.orderHistory.map { orderHistorySettings =>
    actorSystem.actorOf(HistoryRouter.props(assetDecimalsCache.get, settings.postgresConnection, orderHistorySettings), "history-router")
  }

  private lazy val addressActors =
    actorSystem.actorOf(
      Props(
        new AddressDirectory(
          wavesBlockchainAsyncClient.unsafeTap { _.requestBalanceChanges() } |> { _.spendableBalanceChanges },
          settings,
          orderDB,
          (address, startSchedules) =>
            Props(
              new AddressActor(
                address,
                asset => wavesBlockchainAsyncClient.spendableBalance(address, asset),
                5.seconds,
                time,
                orderDB,
                wavesBlockchainSyncClient.forgedOrder,
                matcherQueue.storeEvent,
                orderBookCache.get,
                startSchedules
              )
          ),
          historyRouter
        )
      ),
      "addresses"
    )

  @volatile var matcherServerBinding: ServerBinding = _

  override def shutdown(): Future[Unit] = Future {
    log.info("Shutting down matcher")
    setStatus(Status.Stopping)

    Await.result(matcherServerBinding.unbind(), 10.seconds)

    val stopMatcherTimeout = 5.minutes
    matcherQueue.close(stopMatcherTimeout)

    orderBooksSnapshotCache.close()
    Await.result(gracefulStop(matcher, stopMatcherTimeout, MatcherActor.Shutdown), stopMatcherTimeout)
    materializer.shutdown()
    log.debug("Matcher's actor system has been shut down")
    db.close()
    log.debug("Matcher's database closed")
    log.info("Matcher shutdown successful")
  }

  private def checkDirectory(directory: File): Unit = if (!directory.exists()) {
    log.error(s"Failed to create directory '${directory.getPath}'")
    sys.exit(1)
  }

  override def start(): Unit = {

    val journalDir  = new File(settings.journalDataDir)
    val snapshotDir = new File(settings.snapshotsDataDir)

    journalDir.mkdirs()
    snapshotDir.mkdirs()

    checkDirectory(journalDir)
    checkDirectory(snapshotDir)

    log.info(s"Starting matcher on: ${settings.restApi.address}:${settings.restApi.port} ...")

    val combinedRoute = new CompositeHttpService(matcherApiTypes, matcherApiRoutes, settings.restApi).compositeRoute
    matcherServerBinding = Await.result(Http().bindAndHandle(combinedRoute, settings.restApi.address, settings.restApi.port), 5.seconds)

    log.info(s"Matcher bound to ${matcherServerBinding.localAddress}")
    actorSystem.actorOf(
      ExchangeTransactionBroadcastActor
        .props(
          settings.exchangeTransactionBroadcast,
          time,
          wavesBlockchainSyncClient.wasForged,
          wavesBlockchainSyncClient.broadcastTx
        ),
      "exchange-transaction-broadcast"
    )

    actorSystem.actorOf(MatcherTransactionWriter.props(db, settings), MatcherTransactionWriter.name)

    val startGuard = for {
      _ <- waitSnapshotsRestored(settings.snapshotsLoadingTimeout)
      deadline = settings.startEventsProcessingTimeout.fromNow
      lastOffsetQueue <- getLastOffset(deadline)
      _ = log.info(s"Last queue offset is $lastOffsetQueue")
      _ <- waitOffsetReached(lastOffsetQueue, deadline)
      _ = log.info("Last offset has been reached, notify addresses")
    } yield addressActors ! AddressDirectory.StartSchedules

    startGuard.onComplete {
      case Success(_) => setStatus(Status.Working)
      case Failure(e) =>
        log.error(s"Can't start matcher: ${e.getMessage}", e)
        forceStopApplication(ErrorStartingMatcher)
    }
  }

  private def setStatus(newStatus: Status): Unit = {
    status.set(newStatus)
    log.info(s"Status now is $newStatus")
  }

  private def waitSnapshotsRestored(timeout: FiniteDuration): Future[Unit] = {
    val failure = Promise[Unit]()
    actorSystem.scheduler.scheduleOnce(timeout) {
      failure.failure(new TimeoutException(s"Can't restore snapshots in ${timeout.toSeconds} seconds"))
    }

    Future.firstCompletedOf[Unit](List(snapshotsRestore.future, failure.future))
  }

  private def getLastOffset(deadline: Deadline): Future[QueueEventWithMeta.Offset] = matcherQueue.lastEventOffset.recoverWith {
    case _: AskTimeoutException =>
      if (deadline.isOverdue()) Future.failed(new TimeoutException("Can't get last offset from queue"))
      else getLastOffset(deadline)
  }

  private def waitOffsetReached(lastQueueOffset: QueueEventWithMeta.Offset, deadline: Deadline): Future[Unit] = {
    def loop(p: Promise[Unit]): Unit = {
      val currentOffset = matcherQueue.lastProcessedOffset
      log.trace(s"offsets: $currentOffset >= $lastQueueOffset, deadline: ${deadline.isOverdue()}")
      if (currentOffset >= lastQueueOffset) p.success(())
      else if (deadline.isOverdue())
        p.failure(new TimeoutException(s"Can't process all events in ${settings.startEventsProcessingTimeout.toMinutes} minutes"))
      else actorSystem.scheduler.scheduleOnce(5.second)(loop(p))
    }

    val p = Promise[Unit]()
    loop(p)
    p.future
  }
}

object Matcher extends ScorexLogging {

  type StoreEvent = QueueEvent => Future[Option[QueueEventWithMeta]]

  sealed trait Status

  object Status {
    case object Starting extends Status
    case object Working  extends Status
    case object Stopping extends Status
  }
}<|MERGE_RESOLUTION|>--- conflicted
+++ resolved
@@ -10,11 +10,7 @@
 import akka.pattern.{AskTimeoutException, ask, gracefulStop}
 import akka.stream.ActorMaterializer
 import akka.util.Timeout
-<<<<<<< HEAD
-import cats.data.NonEmptyList
 import cats.implicits._
-=======
->>>>>>> fbf1ef92
 import com.wavesplatform.account.{Address, PublicKey}
 import com.wavesplatform.api.http.{ApiRoute, CompositeHttpService => _}
 import com.wavesplatform.common.utils.{Base58, EitherExt2}
@@ -22,12 +18,7 @@
 import com.wavesplatform.dex.Matcher.Status
 import com.wavesplatform.dex.api.http.CompositeHttpService
 import com.wavesplatform.dex.api.{MatcherApiRoute, MatcherApiRouteV1, OrderBookSnapshotHttpCache}
-<<<<<<< HEAD
-import com.wavesplatform.dex.cache.{AssetDecimalsCache, RateCache}
-=======
-import com.wavesplatform.dex.cache.BalancesCache
 import com.wavesplatform.dex.caches.{AssetDecimalsCache, MatchingRulesCache, RateCache}
->>>>>>> fbf1ef92
 import com.wavesplatform.dex.db.{AccountStorage, AssetPairsDB, OrderBookSnapshotDB, OrderDB}
 import com.wavesplatform.dex.error.{ErrorFormatterContext, MatcherError}
 import com.wavesplatform.dex.grpc.integration.DEXClient
@@ -54,11 +45,7 @@
     with ScorexLogging {
 
   import actorSystem.dispatcher
-<<<<<<< HEAD
   import gRPCExtensionClient.{grpcExecutionContext, wavesBlockchainAsyncClient, wavesBlockchainSyncClient}
-=======
-  import gRPCExtensionClient.{grpcExecutionContext, monixScheduler, wavesBlockchainAsyncClient, wavesBlockchainSyncClient}
->>>>>>> fbf1ef92
 
   private val time = new NTP(settings.ntpServer)
 
@@ -81,15 +68,10 @@
       }
     }
 
-<<<<<<< HEAD
-  private val pairBuilder    = new AssetPairBuilder(settings, wavesBlockchainAsyncClient.assetDescription, blacklistedAssets)(grpcExecutionContext)
-  private val orderBookCache = new ConcurrentHashMap[AssetPair, OrderBook.AggregatedSnapshot](1000, 0.9f, 10)
-=======
   private lazy val blacklistedAddresses = settings.blacklistedAddresses.map(Address.fromString(_).explicitGet())
 
-  private val pairBuilder = new AssetPairBuilder(settings, wavesBlockchainSyncClient.assetDescription, blacklistedAssets)
+  private val pairBuilder = new AssetPairBuilder(settings, wavesBlockchainAsyncClient.assetDescription, blacklistedAssets)(grpcExecutionContext)
   private val orderBooks  = new AtomicReference(Map.empty[AssetPair, Either[Unit, ActorRef]])
->>>>>>> fbf1ef92
 
   private def hasMatcherAccountScript: Future[Boolean] = wavesBlockchainAsyncClient.hasScript(matcherKeyPair)
 
@@ -101,11 +83,12 @@
                                    wavesBlockchainAsyncClient.isFeatureActivated)
   }
 
-<<<<<<< HEAD
-  private val orderBooks       = new AtomicReference(Map.empty[AssetPair, Either[Unit, ActorRef]])
-  private val rawMatchingRules = new ConcurrentHashMap[AssetPair, RawMatchingRules]
-
-//  private val assetDecimalsCache = new AssetDecimalsCache(wavesBlockchainSyncClient.assetDescription)
+  private val assetDecimalsCache                           = new AssetDecimalsCache(wavesBlockchainSyncClient.assetDescription)
+  private implicit val errorContext: ErrorFormatterContext = (asset: Asset) => assetDecimalsCache.get(asset)
+
+  private val orderBookCache     = new ConcurrentHashMap[AssetPair, OrderBook.AggregatedSnapshot](1000, 0.9f, 10)
+  private val matchingRulesCache = new MatchingRulesCache(settings, assetDecimalsCache.get)
+  private val rateCache          = RateCache(db)
 
   private val orderBooksSnapshotCache =
     new OrderBookSnapshotHttpCache(
@@ -113,38 +96,10 @@
       time,
       wavesBlockchainAsyncClient.assetDecimals,
       p => Option { orderBookCache.get(p) }
-    )
-
-  private val marketStatuses = new ConcurrentHashMap[AssetPair, MarketStatus](1000, 0.9f, 10)
-=======
-  private val assetDecimalsCache                           = new AssetDecimalsCache(wavesBlockchainSyncClient.assetDescription)
-  private implicit val errorContext: ErrorFormatterContext = (asset: Asset) => assetDecimalsCache.get(asset)
-
-  private val orderBookCache     = new ConcurrentHashMap[AssetPair, OrderBook.AggregatedSnapshot](1000, 0.9f, 10)
-  private val matchingRulesCache = new MatchingRulesCache(settings, assetDecimalsCache.get)
-  private val balancesCache      = new BalancesCache(wavesBlockchainAsyncClient.spendableBalance)(grpcExecutionContext)
-  private val rateCache          = RateCache(db)
-
-  private val orderBooksSnapshotCache =
-    new OrderBookSnapshotHttpCache(
-      settings.orderBookSnapshotHttpCache,
-      time,
-      assetDecimalsCache.get,
-      assetPair => Option { orderBookCache.get(assetPair) }
-    )
-
-  /** Updates balances cache by balances stream */
-  wavesBlockchainAsyncClient.spendableBalanceChanges.subscribe {
-    new Observer[SpendableBalanceChanges] {
-      override def onNext(elem: SpendableBalanceChanges): Future[Ack] = { balancesCache.batchUpsert(elem); Continue }
-      override def onComplete(): Unit                                 = log.info("Balance changes stream completed!")
-      override def onError(ex: Throwable): Unit                       = log.warn(s"Error while listening to the balance changes stream occurred: ${ex.getMessage}")
-    }
-  }(monixScheduler)
+    )(grpcExecutionContext)
 
   private val marketStatuses                                     = new ConcurrentHashMap[AssetPair, MarketStatus](1000, 0.9f, 10)
   private val getMarketStatus: AssetPair => Option[MarketStatus] = p => Option(marketStatuses.get(p))
->>>>>>> fbf1ef92
 
   private def updateOrderBookCache(assetPair: AssetPair)(newSnapshot: OrderBook.AggregatedSnapshot): Unit = {
     orderBookCache.put(assetPair, newSnapshot)
@@ -163,16 +118,11 @@
       settings,
       transactionCreator.createTransaction,
       time,
-<<<<<<< HEAD
-      matchingRules(assetPair)
-    )(grpcExecutionContext)
-=======
       matchingRules = matchingRulesCache.getMatchingRules(assetPair),
       updateCurrentMatchingRules = actualMatchingRule => matchingRulesCache.updateCurrentMatchingRule(assetPair, actualMatchingRule),
       normalizeMatchingRule = denormalizedMatchingRule => denormalizedMatchingRule.normalize(assetPair, assetDecimalsCache.get),
-    )
-  }
->>>>>>> fbf1ef92
+    )(grpcExecutionContext)
+  }
 
   private val matcherQueue: MatcherQueue = settings.eventsQueue.tpe match {
     case "local" =>
@@ -186,14 +136,15 @@
     case x => throw new IllegalArgumentException(s"Unknown queue type: $x")
   }
 
-<<<<<<< HEAD
-  private val getMarketStatus: AssetPair => Option[MarketStatus] = p => Option(marketStatuses.get(p))
-  private val rateCache                                          = RateCache(db)
-
   private def validateOrder(o: Order): OrderValidator.FutureResult[Order] = {
 
     val syncValidation: Either[MatcherError, Order] = for {
-      _ <- OrderValidator.matcherSettingsAware(matcherPublicKey, blacklistedAddresses, blacklistedAssets, settings, rateCache)(o)
+      _ <- OrderValidator.matcherSettingsAware(matcherPublicKey,
+                                               blacklistedAddresses,
+                                               blacklistedAssets,
+                                               settings,
+                                               rateCache,
+                                               assetDecimalsCache.get)(o)
       _ <- OrderValidator.timeAware(time)(o)
       _ <- OrderValidator.marketAware(settings.orderFee, settings.deviation, getMarketStatus(o.assetPair), rateCache)(o)
     } yield o
@@ -206,7 +157,8 @@
         time = time,
         orderFeeSettings = settings.orderFee,
         orderRestrictions = settings.orderRestrictions,
-        rateCache = rateCache
+        rateCache = rateCache,
+        assetDecimalsCache.get
       )(o)(grpcExecutionContext)
     }
 
@@ -216,34 +168,6 @@
     } yield o
   }
 
-  private implicit val errorContext: ErrorFormatterContext = (asset: Asset) => assetDecimalsCache.get(asset)
-
-=======
-  private def validateOrder(o: Order): Either[MatcherError, Order] =
-    for {
-      _ <- OrderValidator.matcherSettingsAware(matcherPublicKey,
-                                               blacklistedAddresses,
-                                               blacklistedAssets,
-                                               settings,
-                                               rateCache,
-                                               assetDecimalsCache.get)(o)
-      _ <- OrderValidator.timeAware(time)(o)
-      _ <- OrderValidator.marketAware(settings.orderFee, settings.deviation, getMarketStatus(o.assetPair), rateCache)(o)
-      _ <- OrderValidator.blockchainAware(
-        wavesBlockchainSyncClient,
-        transactionCreator.createTransaction,
-        matcherPublicKey.toAddress,
-        time,
-        settings.orderFee,
-        settings.orderRestrictions,
-        rateCache,
-        assetDecimalsCache.get
-      )(o)
-      _ <- pairBuilder.validateAssetPair(o.assetPair)
-      _ <- OrderValidator.tickSizeAware(matchingRulesCache.getNormalizedRuleForNextOrder(o.assetPair, matcherQueue.lastProcessedOffset).tickSize)(o)
-    } yield o
-
->>>>>>> fbf1ef92
   lazy val matcherApiRoutes: Seq[ApiRoute] = {
     val keyHashStr = settings.restApi.apiKeyHash
     Seq(
@@ -285,18 +209,10 @@
     )
   }
 
-<<<<<<< HEAD
-  lazy val matcherApiTypes: Set[Class[_]] =
-    Set(
-      classOf[MatcherApiRoute],
-      classOf[MatcherApiRouteV1]
-    )
-=======
   lazy val matcherApiTypes: Set[Class[_]] = Set(
     classOf[MatcherApiRoute],
-    classOf[MatcherApiRouteV1],
+    classOf[MatcherApiRouteV1]
   )
->>>>>>> fbf1ef92
 
   private val snapshotsRestore = Promise[Unit]()
 
