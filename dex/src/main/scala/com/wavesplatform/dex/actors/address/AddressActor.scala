package com.wavesplatform.dex.actors.address

import java.time.{Instant, Duration => JDuration}

import akka.actor.typed.scaladsl.adapter._
import akka.actor.{Actor, ActorRef, Cancellable, Status, typed}
import akka.pattern.{CircuitBreakerOpenException, ask, pipe}
import akka.{actor => classic}
import cats.instances.long.catsKernelStdGroupForLong
import cats.kernel.Group
import cats.syntax.either._
import cats.syntax.group.{catsSyntaxGroup, catsSyntaxSemigroup}
import com.wavesplatform.dex.Matcher.StoreEvent
import com.wavesplatform.dex.actors.SpendableBalancesActor
import com.wavesplatform.dex.actors.address.AddressActor._
import com.wavesplatform.dex.actors.tx.CreateExchangeTransactionActor
import com.wavesplatform.dex.api.http.entities.MatcherResponse
import com.wavesplatform.dex.api.ws.entities.{WsBalances, WsOrder}
import com.wavesplatform.dex.api.ws.protocol.{WsAddressChanges, WsError, WsServerMessage}
import com.wavesplatform.dex.api.ws.state.WsAddressState
import com.wavesplatform.dex.db.OrderDB
import com.wavesplatform.dex.db.OrderDB.orderInfoOrdering
import com.wavesplatform.dex.domain.account.Address
import com.wavesplatform.dex.domain.asset.{Asset, AssetPair}
import com.wavesplatform.dex.domain.model.Denormalization.denormalizeAmountAndFee
import com.wavesplatform.dex.domain.order.Order
import com.wavesplatform.dex.domain.utils.{LoggerFacade, ScorexLogging}
import com.wavesplatform.dex.error
import com.wavesplatform.dex.error.{ErrorFormatterContext, MatcherError, UnexpectedError, WavesNodeConnectionBroken}
import com.wavesplatform.dex.fp.MapImplicits.group
import com.wavesplatform.dex.grpc.integration.clients.WavesBlockchainClient.SpendableBalance
import com.wavesplatform.dex.grpc.integration.exceptions.WavesNodeConnectionLostException
import com.wavesplatform.dex.model.Events.{OrderAdded, OrderCancelFailed, OrderCanceled, OrderExecuted, Event => OrderEvent}
import com.wavesplatform.dex.model._
import com.wavesplatform.dex.queue.QueueEvent
import com.wavesplatform.dex.time.Time
import org.slf4j.LoggerFactory

import scala.collection.immutable.Queue
import scala.collection.mutable.{AnyRefMap => MutableMap, HashSet => MutableSet}
import scala.concurrent.duration._
import scala.concurrent.{Future, TimeoutException}
import scala.util.{Failure, Success}

class AddressActor(owner: Address,
                   time: Time,
                   orderDB: OrderDB,
                   validate: (AcceptedOrder, Map[Asset, Long]) => Future[Either[MatcherError, Unit]],
                   store: StoreEvent,
                   var enableSchedules: Boolean,
                   spendableBalancesActor: ActorRef,
                   settings: AddressActor.Settings = AddressActor.Settings.default)(implicit efc: ErrorFormatterContext)
    extends Actor
    with ScorexLogging {

  import context.dispatcher

  protected override lazy val log = LoggerFacade(LoggerFactory.getLogger(s"AddressActor[$owner]"))
  private val ignoreRef           = context.system.toTyped.ignoreRef.toClassic

  private var placementQueue  = Queue.empty[Order.Id]
  private val pendingCommands = MutableMap.empty[Order.Id, PendingCommand]

  private val activeOrders = MutableMap.empty[Order.Id, AcceptedOrder]
  private var openVolume   = Map.empty[Asset, Long]
  private val expiration   = MutableMap.empty[Order.Id, Cancellable]

  // Saves from cases when a client does multiple requests with the same order
  private val failedPlacements = MutableSet.empty[Order.Id]

  private var wsAddressState = WsAddressState.empty(owner)

  override def receive: Receive = {
    case command: Command.PlaceOrder =>
      log.debug(s"Got $command")
      val orderId = command.order.id()

      if (totalActiveOrders >= settings.maxActiveOrders) sender ! error.ActiveOrdersLimitReached(settings.maxActiveOrders)
      else if (failedPlacements.contains(orderId) || hasOrder(orderId)) sender ! error.OrderDuplicate(orderId)
      else {
        val shouldProcess = placementQueue.isEmpty
        placementQueue = placementQueue.enqueue(orderId)
        pendingCommands.put(orderId, PendingCommand(command, sender))
        if (shouldProcess) processNextPlacement()
        else log.trace(s"${placementQueue.headOption} is processing, moving $orderId to the queue")
      }

    case command: Command.CancelOrder =>
      import command.orderId
      log.debug(s"Got $command")
      pendingCommands.get(orderId) match {
        case Some(pc) =>
          sender ! {
            pc.command match {
              case _: Command.PlaceOrder  => error.OrderNotFound(orderId)
              case _: Command.CancelOrder => error.OrderCanceled(orderId)
            }
          }

        case None =>
          activeOrders.get(orderId) match {
            case None =>
              sender ! {
                orderDB.status(orderId) match {
                  case OrderStatus.NotFound     => error.OrderNotFound(orderId)
                  case _: OrderStatus.Cancelled => error.OrderCanceled(orderId)
                  case _: OrderStatus.Filled    => error.OrderFull(orderId)
                }
              }

            case Some(ao) =>
              if (ao.isMarket) sender ! error.MarketOrderCancel(orderId)
              else {
                pendingCommands.put(orderId, PendingCommand(command, sender))
                cancel(ao.order)
              }
          }
      }

    case command: Command.CancelAllOrders =>
      val toCancelIds = getActiveLimitOrders(command.pair).map(_.id)
      if (toCancelIds.isEmpty) {
        log.debug(s"Got $command, nothing to cancel")
        sender ! Event.BatchCancelCompleted(Map.empty)
      } else {
        log.debug(s"Got $command, to cancel: ${toCancelIds.mkString(", ")}")
        context.actorOf(BatchOrderCancelActor.props(toCancelIds.toSet, self, sender, settings.batchCancelTimeout))
      }

    case command: Command.CancelOrders =>
      val allActiveOrderIds = getActiveLimitOrders(None).map(_.order.id()).toSet
      val toCancelIds       = allActiveOrderIds.intersect(command.orderIds)
      val unknownIds        = command.orderIds -- allActiveOrderIds

      log.debug(
        s"Got $command, total orders: ${allActiveOrderIds.size}, to cancel (${toCancelIds.size}): ${toCancelIds
          .mkString(", ")}, unknown ids (${unknownIds.size}): ${unknownIds.mkString(", ")}"
      )

      val initResponse = unknownIds.map(id => id -> error.OrderNotFound(id).asLeft[AddressActor.Event.OrderCanceled]).toMap
      if (toCancelIds.isEmpty) sender ! Event.BatchCancelCompleted(initResponse)
      else context.actorOf(BatchOrderCancelActor.props(toCancelIds, self, sender, settings.batchCancelTimeout, initResponse))

    case msg: Message.BalanceChanged =>
      if (wsAddressState.hasActiveSubscriptions) {
        wsAddressState = wsAddressState.putSpendableAssets(msg.allChanges.keySet)
      }

      val toCancel = getOrdersToCancel(msg.changesForAudit).filterNot(ao => isCancelling(ao.order.id()))

      if (toCancel.isEmpty) log.trace(s"Got $msg, nothing to cancel")
      else {
        val cancelledText = toCancel.map(x => s"${x.insufficientAmount} ${x.assetId} for ${x.order.idStr()}").mkString(", ")
        log.debug(s"Got $msg, canceling ${toCancel.size} of ${activeOrders.size}: doesn't have $cancelledText")
        toCancel.foreach { x =>
          val id = x.order.id()
          pendingCommands.put(id, PendingCommand(Command.CancelOrder(id), ignoreRef)) // To prevent orders being cancelled twice
          cancel(x.order)
        }
      }

    case Query.GetReservedBalance            => sender ! Reply.Balance(openVolume.filter(_._2 > 0))
    case Query.GetTradableBalance(forAssets) => getTradableBalance(forAssets).map(xs => Reply.Balance(xs.filter(_._2 > 0))).pipeTo(sender)

    case Query.GetOrderStatus(orderId) =>
      sender ! Reply.GetOrderStatus(activeOrders.get(orderId).fold[OrderStatus](orderDB.status(orderId))(_.status))

    case Query.GetOrderStatusInfo(orderId) =>
      sender ! Reply.OrdersStatusInfo(
        activeOrders
          .get(orderId)
<<<<<<< HEAD
          .map(ao => OrderInfo.v4(ao, ao.status)) orElse orderDB.getOrderInfo(orderId)
=======
          .map(ao => OrderInfo.v5(ao, activeStatus(ao))) orElse orderDB.getOrderInfo(orderId)
>>>>>>> 75ff4927
      )

    case Query.GetOrdersStatuses(maybePair, orderListType) =>
      val matchingActiveOrders =
        if (orderListType.hasActive)
          getActiveLimitOrders(maybePair)
<<<<<<< HEAD
            .map(ao => ao.id -> OrderInfo.v4(ao, ao.status))
=======
            .map(ao => ao.id -> OrderInfo.v5(ao, activeStatus(ao)))
>>>>>>> 75ff4927
            .toSeq
            .sorted
        else Seq.empty

      val matchingClosedOrders = if (orderListType.hasClosed) orderDB.getFinalizedOrders(owner, maybePair) else Seq.empty
      sender ! Reply.OrdersStatuses(matchingActiveOrders ++ matchingClosedOrders)

    case storeFailed @ Event.StoreFailed(orderId, reason, queueEvent) =>
      failedPlacements.add(orderId)
      pendingCommands.remove(orderId).foreach { command =>
        command.client ! reason
        queueEvent match {
          case QueueEvent.Placed(_) | QueueEvent.PlacedMarket(_) =>
            activeOrders.remove(orderId).foreach { ao =>
              openVolume = openVolume |-| ao.reservableBalance
              if (wsAddressState.hasActiveSubscriptions)
                wsAddressState = wsAddressState.putReservedAssets(ao.reservableBalance.keySet)
            }
          case _ =>
        }
      }

    case _: Event.StoreSucceeded => if (failedPlacements.nonEmpty) failedPlacements.clear()

    case event: ValidationEvent =>
      log.trace(s"Got $event")
      placementQueue.dequeueOption.foreach {
        case (orderId, restQueue) =>
          if (orderId == event.orderId) {
            event match {
              case Event.ValidationPassed(ao) => pendingCommands.get(ao.id).foreach(_ => place(ao))
              case Event.ValidationFailed(_, reason) =>
                pendingCommands.remove(orderId).foreach { command =>
                  log.trace(s"Confirming command for $orderId")
                  command.client ! reason
                }
            }

            placementQueue = restQueue
            processNextPlacement()
          } else log.warn(s"Received stale $event for $orderId")
      }

    case event @ OrderAdded(submitted, _) =>
      import submitted.order
      log.debug(s"OrderAdded(${order.id()})")
      refreshOrderState(submitted, event)
      pendingCommands.remove(order.id()).foreach { command =>
        log.trace(s"Confirming placement for ${order.id()}")
        command.client ! Event.OrderAccepted(order)
      }

    case event: OrderExecuted =>
      log.debug(s"OrderExecuted(${event.submittedRemaining.id}, ${event.counterRemaining.id}), amount=${event.executedAmount}")
      List(event.submittedRemaining, event.counterRemaining).filter(_.order.sender.toAddress == owner).foreach(refreshOrderState(_, event))
      context.system.eventStream.publish(CreateExchangeTransactionActor.OrderExecutedObserved(owner, event))

    case event @ OrderCanceled(ao, isSystemCancel, _) =>
      val id       = ao.id
      val isActive = activeOrders.contains(id)
      log.debug(s"OrderCanceled($id, system=$isSystemCancel, isActive=$isActive)")
      if (isActive) refreshOrderState(ao, event)
      pendingCommands.remove(id).foreach { pc =>
        log.trace(s"Confirming cancellation for $id")
        pc.client ! Event.OrderCanceled(id)
      }

    case command @ OrderCancelFailed(id, reason) =>
      pendingCommands.remove(id) match {
        case None => // Ok on secondary matcher
        case Some(pc) =>
          log.trace(s"Got $command, sending a response to a client")
          pc.client ! reason
      }

    case command @ CancelExpiredOrder(id) =>
      expiration.remove(id)
      val prefix = s"Got $command"
      activeOrders.get(id) match {
        case None => log.debug(s"$prefix for a not active order")
        case Some(ao) =>
          if ((ao.order.expiration - time.correctedTime()).max(0L).millis <= ExpirationThreshold) {
            log.debug(s"$prefix, storing cancel event")
            pendingCommands.put(id, PendingCommand(Command.CancelOrder(id), ignoreRef)) // To prevent orders being cancelled twice
            cancel(ao.order)
          } else {
            log.trace(s"$prefix, can't find an active order")
            scheduleExpiration(ao.order)
          }
      }

    case AddressDirectoryActor.StartSchedules =>
      if (!enableSchedules) {
        enableSchedules = true
        activeOrders.values.foreach(x => scheduleExpiration(x.order))
      }

    case Status.Failure(e) => log.error(s"Got $e", e)

    case WsCommand.AddWsSubscription(client) =>
      log.trace(s"[c=${client.path.name}] Added WebSocket subscription")
      spendableBalancesActor ! SpendableBalancesActor.Query.GetSnapshot(owner)
      wsAddressState = wsAddressState.addPendingSubscription(client)
      context.watch(client)

    case WsCommand.RemoveWsSubscription(client) =>
      log.trace(s"[c=${client.path.name}] Removed WebSocket subscription")
      wsAddressState = wsAddressState.removeSubscription(client)
      context.unwatch(client)

    case SpendableBalancesActor.Reply.GetSnapshot(allAssetsSpendableBalance) =>
      allAssetsSpendableBalance match {
        case Right(spendableBalance) =>
          wsAddressState.sendSnapshot(
            balances = mkWsBalances(spendableBalance),
            orders = activeOrders.values.map(WsOrder.fromDomain(_))(collection.breakOut),
          )
          if (!wsAddressState.hasActiveSubscriptions) scheduleNextDiffSending
          wsAddressState = wsAddressState.flushPendingSubscriptions()
        case Left(matcherError) =>
          wsAddressState.pendingSubscription.foreach { _.unsafeUpcast[WsServerMessage] ! WsError.from(matcherError, time.correctedTime()) }
          wsAddressState = wsAddressState.copy(pendingSubscription = Set.empty)
      }

    case WsCommand.PrepareDiffForWsSubscribers =>
      if (wsAddressState.hasActiveSubscriptions) {
        if (wsAddressState.hasChanges) {
          spendableBalancesActor ! SpendableBalancesActor.Query.GetState(owner, wsAddressState.getAllChangedAssets)
        } else scheduleNextDiffSending
      }

    case SpendableBalancesActor.Reply.GetState(spendableBalances) =>
      if (wsAddressState.hasActiveSubscriptions) {
        wsAddressState = wsAddressState.sendDiffs(
          balances = mkWsBalances(spendableBalances),
          orders = wsAddressState.getAllOrderChanges
        )
        scheduleNextDiffSending
      }

      wsAddressState = wsAddressState.cleanChanges()

    case classic.Terminated(wsSource) => wsAddressState = wsAddressState.removeSubscription(wsSource)
  }

  private def scheduleNextDiffSending: Cancellable = {
    context.system.scheduler.scheduleOnce(settings.wsMessagesInterval, self, WsCommand.PrepareDiffForWsSubscribers)
  }

  private def mkWsBalances(spendableBalances: Map[Asset, Long]): Map[Asset, WsBalances] = {
    val tradableBalance = spendableBalances |-| openVolume.filterKeys(spendableBalances.keySet)
    spendableBalances.keySet.map { asset =>
      val balanceValue: Map[Asset, Long] => Double = source => denormalizeAmountAndFee(source.getOrElse(asset, 0), efc assetDecimals asset).toDouble
      asset -> WsBalances(balanceValue(tradableBalance), balanceValue(openVolume))
    }(collection.breakOut)
  }

  private def isCancelling(id: Order.Id): Boolean = pendingCommands.get(id).exists(_.command.isInstanceOf[Command.CancelOrder])

  private def processNextPlacement(): Unit = placementQueue.dequeueOption.foreach {
    case (firstOrderId, _) =>
      pendingCommands.get(firstOrderId) match {
        case None =>
          throw new IllegalStateException(
            s"Can't find command for order $firstOrderId among pending commands: ${pendingCommands.keySet.mkString(", ")}"
          )
        case Some(nextCommand) =>
          nextCommand.command match {
            case command: Command.PlaceOrder =>
              val validationResult =
                for {
                  tradableBalance <- getTradableBalance(Set(command.order.getSpendAssetId, command.order.feeAsset))
                  ao = command.toAcceptedOrder(tradableBalance)
                  r <- validate(ao, tradableBalance)
                } yield
                  r match {
                    case Left(error) => Event.ValidationFailed(ao.id, error)
                    case Right(_)    => Event.ValidationPassed(ao)
                  }

              validationResult recover {
                case ex: WavesNodeConnectionLostException =>
                  log.error("Waves Node connection lost", ex)
                  Event.ValidationFailed(command.order.id(), WavesNodeConnectionBroken)
                case ex =>
                  log.error("An unexpected error occurred", ex)
                  Event.ValidationFailed(command.order.id(), UnexpectedError)
              } pipeTo self

            case x => throw new IllegalStateException(s"Can't process $x, only PlaceOrder is allowed")
          }
      }
  }

  private def getTradableBalance(forAssets: Set[Asset])(implicit group: Group[Map[Asset, Long]]): Future[Map[Asset, Long]] = {
    spendableBalancesActor
      .ask(SpendableBalancesActor.Query.GetState(owner, forAssets))(5.seconds, self) // TODO replace ask pattern by better solution
      .mapTo[SpendableBalancesActor.Reply.GetState]
      .map(xs => (xs.state |-| openVolume.filterKeys(forAssets)).withDefaultValue(0L))
  }

  private def scheduleExpiration(order: Order): Unit = if (enableSchedules && !expiration.contains(order.id())) {
    val timeToExpiration = (order.expiration - time.correctedTime()).max(0L)
    log.trace(s"Order ${order.id()} will expire in ${JDuration.ofMillis(timeToExpiration)}, at ${Instant.ofEpochMilli(order.expiration)}")
    expiration +=
      order.id() -> context.system.scheduler.scheduleOnce(timeToExpiration.millis, self, CancelExpiredOrder(order.id()))
  }

  private def refreshOrderState(remaining: AcceptedOrder, event: OrderEvent): Unit = {

    val origActiveOrder = activeOrders.get(remaining.id)

    lazy val origReservableBalance = origActiveOrder.fold(Map.empty[Asset, Long])(_.reservableBalance)
    lazy val openVolumeDiff        = remaining.reservableBalance |-| origReservableBalance

    val (status, isSystemCancel) = event match {
      case event: OrderCanceled => (OrderStatus.finalCancelStatus(remaining, event.isSystemCancel), event.isSystemCancel)
      case _                    => (remaining.status, false)
    }

    log.trace(s"New status of ${remaining.id} is $status")

    status match {
      case status: OrderStatus.Final =>
        expiration.remove(remaining.id).foreach(_.cancel())
        activeOrders.remove(remaining.id).foreach(ao => openVolume = openVolume |-| ao.reservableBalance)
        orderDB.saveOrderInfo(remaining.id, owner, OrderInfo.v5(remaining, status))

      case _ =>
        activeOrders.put(remaining.id, remaining)
        openVolume = openVolume |+| openVolumeDiff
        status match {
          case OrderStatus.Accepted =>
            orderDB.saveOrder(remaining.order)
            scheduleExpiration(remaining.order)
          case _ =>
        }
    }

    if (wsAddressState.hasActiveSubscriptions) {
      // OrderExecuted event and ExchangeTransaction creation are separated in time!
      // We should notify SpendableBalanceActor about balances changing, otherwise WS subscribers
      // will receive balance changes (its reduction as a result of order partial execution) with
      // sensible lag (only after exchange transaction will be put in UTX pool). The increase in
      // the balance will be sent to subscribers after this tx will be forged

      if (openVolumeDiff.nonEmpty) {
        val correction = Group.inverse(openVolumeDiff)
        spendableBalancesActor ! SpendableBalancesActor.Command.Subtract(owner, correction)
      }

      // Further improvements will be made in DEX-467
      wsAddressState = status match {
        case OrderStatus.Accepted     => wsAddressState.putOrderUpdate(remaining.id, WsOrder.fromDomain(remaining, status))
        case _: OrderStatus.Cancelled => wsAddressState.putOrderStatusUpdate(remaining.id, status)
        case _ =>
          if (isSystemCancel) wsAddressState.putOrderStatusUpdate(remaining.id, status)
          else wsAddressState.putOrderFillingInfoAndStatusUpdate(remaining, status)
      }

      // OrderStatus.Accepted means that we've already notified clients about these balance changes after order passed validation (see def place)
      // Empty origActiveOrder means that:
      //  - for master DEX order was previously removed from active ones in handling of Event.StoreFailed
      //  - for slave DEX it is a new order and we have to send balance changes via WS API
      if (status != OrderStatus.Accepted || origActiveOrder.isEmpty)
        wsAddressState = wsAddressState.putReservedAssets(openVolumeDiff.keySet)
    }
  }

  private def getOrdersToCancel(actualBalance: Map[Asset, Long]): Queue[InsufficientBalanceOrder] = {
    val inProgress = pendingCancels
    // Now a user can have 100 active transaction maximum - easy to traverse.
    activeOrders.values.toVector
      .sortBy(_.order.timestamp)(Ordering[Long]) // Will cancel newest orders first
      .iterator
      .filter(x => x.isLimit && !inProgress.contains(x.id))
      .map(ao => (ao.order, ao.requiredBalance filterKeys actualBalance.contains))
      .foldLeft((actualBalance, Queue.empty[InsufficientBalanceOrder])) {
        case ((restBalance, toDelete), (order, requiredBalance)) =>
          trySubtract(restBalance, requiredBalance) match {
            case Right(updatedRestBalance) => (updatedRestBalance, toDelete)
            case Left((insufficientAmount, assetId)) =>
              val updatedToDelete =
                if (cancellationInProgress(order.id())) toDelete
                else toDelete.enqueue(InsufficientBalanceOrder(order, -insufficientAmount, assetId))
              (restBalance, updatedToDelete)
          }
      }
      ._2
  }

  private def pendingCancels: Set[Order.Id] =
    pendingCommands.collect {
      case (_, PendingCommand(Command.CancelOrder(id), _)) => id
    }.toSet

  private def cancellationInProgress(id: Order.Id): Boolean = pendingCommands.get(id).fold(false) {
    _.command match {
      case Command.CancelOrder(`id`) => true
      case _                         => false
    }
  }

  private def place(ao: AcceptedOrder): Unit = {
    openVolume = openVolume |+| ao.reservableBalance
    activeOrders.put(ao.id, ao)

    if (wsAddressState.hasActiveSubscriptions) wsAddressState = wsAddressState.putReservedAssets(ao.reservableBalance.keySet)

    storeEvent(ao.id)(
      ao match {
        case ao: LimitOrder  => QueueEvent.Placed(ao)
        case ao: MarketOrder => QueueEvent.PlacedMarket(ao)
      }
    )
  }

  private def cancel(o: Order): Unit = storeEvent(o.id())(QueueEvent.Canceled(o.assetPair, o.id()))

  private def storeEvent(orderId: Order.Id)(event: QueueEvent): Unit =
    store(event)
      .transform {
        case Success(None) => Success(Some(error.FeatureDisabled))
        case Success(_)    => Success(None)
        case Failure(e) =>
          val prefix = s"Store failed for $orderId, $event"
          log.warn(
            e match {
              case _: TimeoutException            => s"$prefix: timeout during storing $event for $orderId"
              case _: CircuitBreakerOpenException => s"$prefix: fail fast due to circuit breaker"
              case _                              => prefix
            },
            e
          )
          Success(Some(error.CanNotPersistEvent))
      }
      .onComplete {
        case Success(Some(error)) => self ! Event.StoreFailed(orderId, error, event)
        case Success(None)        => self ! Event.StoreSucceeded(orderId, event); log.trace(s"$event saved")
        case _                    => throw new IllegalStateException("Impossibru")
      }

  private def hasOrder(id: Order.Id): Boolean = activeOrders.contains(id) || pendingCommands.contains(id) || orderDB.containsInfo(id)

  private def totalActiveOrders: Int = activeOrders.size + placementQueue.size

  private def getActiveLimitOrders(maybePair: Option[AssetPair]): Iterable[AcceptedOrder] =
    for {
      ao <- activeOrders.values
      if ao.isLimit && maybePair.forall(_ == ao.order.assetPair)
    } yield ao
}

object AddressActor {

  type Resp = MatcherResponse

  private val ExpirationThreshold = 50.millis

  /**
    * r = currentBalance |-| requiredBalance
    * @return None if ∀ (asset, v) ∈ r, v < 0
    *         else Some(r)
    */
  private def trySubtract(from: SpendableBalance, xs: SpendableBalance): Either[(Long, Asset), SpendableBalance] =
    xs.foldLeft[Either[(Long, Asset), SpendableBalance]](Right(from)) {
      case (r @ Left(_), _) => r
      case (curr, (_, 0))   => curr
      case (Right(curr), (assetId, amount)) =>
        val updatedAmount = curr.getOrElse(assetId, 0L) - amount
        Either.cond(updatedAmount >= 0, curr.updated(assetId, updatedAmount), (updatedAmount, assetId))
    }

  sealed trait Message
  object Message {
    // values of map allChanges can be used in future for tracking balances in AddressActor
    case class BalanceChanged(allChanges: Map[Asset, Long], changesForAudit: Map[Asset, Long]) extends Message
  }

  sealed trait Query extends Message
  object Query {
    case class GetOrderStatus(orderId: Order.Id)                                             extends Query
    case class GetOrderStatusInfo(orderId: Order.Id)                                         extends Query
    case class GetOrdersStatuses(assetPair: Option[AssetPair], orderListType: OrderListType) extends Query
    case object GetReservedBalance                                                           extends Query
    case class GetTradableBalance(forAssets: Set[Asset])                                     extends Query
  }

  sealed trait Reply
  object Reply {
    case class GetOrderStatus(x: OrderStatus)                                         extends Reply
    case class OrdersStatuses(xs: Seq[(Order.Id, OrderInfo[OrderStatus])])            extends Reply
    case class Balance(balance: Map[Asset, Long])                                     extends Reply
    case class OrdersStatusInfo(maybeOrderStatusInfo: Option[OrderInfo[OrderStatus]]) extends Reply
  }

  sealed trait Command         extends Message
  sealed trait OneOrderCommand extends Command

  object Command {
    case class PlaceOrder(order: Order, isMarket: Boolean) extends OneOrderCommand {
      override lazy val toString =
        s"PlaceOrder(${if (isMarket) "market" else "limit"},id=${order.id()},js=${order.jsonStr})"

      def toAcceptedOrder(tradableBalance: Map[Asset, Long]): AcceptedOrder = if (isMarket) MarketOrder(order, tradableBalance) else LimitOrder(order)
    }

    case class CancelOrder(orderId: Order.Id)                            extends OneOrderCommand
    case class CancelOrders(orderIds: Set[Order.Id])                     extends Command
    case class CancelAllOrders(pair: Option[AssetPair], timestamp: Long) extends Command
  }

  sealed trait Event

  sealed trait ValidationEvent extends Event with Product with Serializable {
    def orderId: Order.Id
  }

  object Event {
    case class ValidationFailed(orderId: Order.Id, error: MatcherError) extends ValidationEvent
    case class ValidationPassed(acceptedOrder: AcceptedOrder) extends ValidationEvent {
      override def orderId: Order.Id = acceptedOrder.id
    }
    case class StoreFailed(orderId: Order.Id, reason: MatcherError, queueEvent: QueueEvent) extends Event
    case class StoreSucceeded(orderId: Order.Id, queueEvent: QueueEvent)                    extends Event
    // Now it doesn't matter whether an order executed or just added
    case class OrderAccepted(order: Order)                                                      extends Event
    case class OrderCanceled(orderId: Order.Id)                                                 extends Event
    case class BatchCancelCompleted(result: Map[Order.Id, Either[MatcherError, OrderCanceled]]) extends Event
  }

  sealed trait WsCommand extends Message
  object WsCommand {
    case class AddWsSubscription(client: typed.ActorRef[WsAddressChanges])    extends WsCommand
    case class RemoveWsSubscription(client: typed.ActorRef[WsAddressChanges]) extends WsCommand
    private[AddressActor] case object PrepareDiffForWsSubscribers             extends WsCommand
  }

  private case class CancelExpiredOrder(orderId: Order.Id)
  private case class PendingCommand(command: OneOrderCommand, client: ActorRef)

  private case class InsufficientBalanceOrder(order: Order, insufficientAmount: Long, assetId: Asset)

  sealed abstract class OrderListType(val hasActive: Boolean, val hasClosed: Boolean) extends Product with Serializable
  object OrderListType {
    case object All        extends OrderListType(true, true)
    case object Empty      extends OrderListType(false, false)
    case object ActiveOnly extends OrderListType(true, false)
    case object ClosedOnly extends OrderListType(false, true)
  }

  final case class Settings(wsMessagesInterval: FiniteDuration, batchCancelTimeout: FiniteDuration, maxActiveOrders: Int)

  object Settings {
    val default: Settings = Settings(100.milliseconds, 20.seconds, 200)
  }
}<|MERGE_RESOLUTION|>--- conflicted
+++ resolved
@@ -169,22 +169,14 @@
       sender ! Reply.OrdersStatusInfo(
         activeOrders
           .get(orderId)
-<<<<<<< HEAD
-          .map(ao => OrderInfo.v4(ao, ao.status)) orElse orderDB.getOrderInfo(orderId)
-=======
-          .map(ao => OrderInfo.v5(ao, activeStatus(ao))) orElse orderDB.getOrderInfo(orderId)
->>>>>>> 75ff4927
+          .map(ao => OrderInfo.v5(ao, ao.status)) orElse orderDB.getOrderInfo(orderId)
       )
 
     case Query.GetOrdersStatuses(maybePair, orderListType) =>
       val matchingActiveOrders =
         if (orderListType.hasActive)
           getActiveLimitOrders(maybePair)
-<<<<<<< HEAD
-            .map(ao => ao.id -> OrderInfo.v4(ao, ao.status))
-=======
-            .map(ao => ao.id -> OrderInfo.v5(ao, activeStatus(ao)))
->>>>>>> 75ff4927
+            .map(ao => ao.id -> OrderInfo.v5(ao, ao.status))
             .toSeq
             .sorted
         else Seq.empty
