--- conflicted
+++ resolved
@@ -2,14 +2,13 @@
 
 import cats.Monoid
 import com.wavesplatform.lang.v1.FunctionHeader.Native
+import com.wavesplatform.lang.v1.compiler.Types.FINAL
 import com.wavesplatform.lang.v1.compiler.{CompilerContext, DecompilerContext}
-import com.wavesplatform.lang.v1.compiler.Types.FINAL
 import com.wavesplatform.lang.v1.evaluator.ctx._
+import com.wavesplatform.lang.v1.parser.BinaryOperation
 
 import scala.annotation.meta.field
 import scala.scalajs.js.annotation._
-
-import com.wavesplatform.lang.v1.parser.BinaryOperation
 
 @JSExportTopLevel("CTX")
 case class CTX(@(JSExport @field) types: Seq[DefinedType],
@@ -17,8 +16,8 @@
                @(JSExport @field) functions: Array[BaseFunction]) {
   lazy val typeDefs = types.map(t => t.name -> t).toMap
   lazy val evaluationContext: EvaluationContext = {
-    if (functions.map(_.header).distinct.size != functions.size) {
-      val dups = functions.groupBy(_.header).filter(_._2.size != 1)
+    if (functions.map(_.header).distinct.length != functions.length) {
+      val dups = functions.groupBy(_.header).filter(_._2.length != 1)
       throw new Exception(s"Duplicate runtime functions names: $dups")
     }
     EvaluationContext(typeDefs = typeDefs, letDefs = vars.mapValues(_._2), functions = functions.map(f => f.header -> f).toMap)
@@ -30,14 +29,10 @@
   )
 
   val opsNames = BinaryOperation.opsByPriority
-<<<<<<< HEAD
     .flatMap({
       case Left(l)  => l
       case Right(l) => l
     })
-=======
-    .flatten
->>>>>>> 30d33c26
     .map(x => BinaryOperation.opsToFunctions(x))
     .toSet
 
