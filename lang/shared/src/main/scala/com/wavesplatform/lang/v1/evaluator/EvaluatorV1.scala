package com.wavesplatform.lang.v1.evaluator

import cats.Monad
import cats.implicits._
import com.wavesplatform.lang.v1.FunctionHeader
import com.wavesplatform.lang.v1.compiler.Terms._
import com.wavesplatform.lang.v1.evaluator.ctx.LoggedEvaluationContext.Lenses._
import com.wavesplatform.lang.v1.evaluator.ctx._
import com.wavesplatform.lang.v1.task.imports._
import com.wavesplatform.lang.{ExecutionError, TrampolinedExecResult}

import scala.collection.mutable.ListBuffer

object EvaluatorV1 {

  private def evalLetBlock(let: LET, inner: EXPR): EvalM[EVALUATED] =
    for {
      ctx <- get[LoggedEvaluationContext, ExecutionError]
      blockEvaluation = evalExpr(let.value)
      lazyBlock       = LazyVal(blockEvaluation.ter(ctx), ctx.l(let.name))
<<<<<<< HEAD
      savedVars       = ctx.ec.letDefs
      result <- id {
=======
      result <- local {
>>>>>>> 9508998b
        modify[LoggedEvaluationContext, ExecutionError](lets.modify(_)(_.updated(let.name, lazyBlock)))
          .flatMap(_ => evalExpr(inner))
      }
    } yield result

  private def evalFuncBlock(func: FUNC, inner: EXPR): EvalM[EVALUATED] = {
    val funcHeader = FunctionHeader.User(func.name)
    val function   = UserFunction(func.name, null, s"user defined function '${func.name}'", func.args.map(n => (n, null, n)): _*)(func.body)
    for {
      ctx <- get[LoggedEvaluationContext, ExecutionError]
      result <- id {
        modify[LoggedEvaluationContext, ExecutionError](funcs.modify(_)(_.updated(funcHeader, function)))
          .flatMap(_ => evalExpr(inner))
      }
    } yield result
  }

  private def evalRef(key: String): EvalM[EVALUATED] =
    get[LoggedEvaluationContext, ExecutionError] flatMap { ctx =>
      lets.get(ctx).get(key) match {
        case Some(lzy) => liftTER[EVALUATED](lzy.value.value)
        case None      => raiseError[LoggedEvaluationContext, ExecutionError, EVALUATED](s"A definition of '$key' not found")
      }
    }

  private def evalIF(cond: EXPR, ifTrue: EXPR, ifFalse: EXPR): EvalM[EVALUATED] =
    evalExpr(cond) flatMap {
      case TRUE  => evalExpr(ifTrue)
      case FALSE => evalExpr(ifFalse)
      case _     => ???
    }

  private def evalGetter(expr: EXPR, field: String): EvalM[EVALUATED] =
    evalExpr(expr).map(_.asInstanceOf[CaseObj]) map {
      _.fields(field)
    }

  private def evalFunctionCall(header: FunctionHeader, args: List[EXPR]): EvalM[EVALUATED] =
    for {
      ctx <- get[LoggedEvaluationContext, ExecutionError]
      result <- funcs
        .get(ctx)
        .get(header)
        .map {
          case func: UserFunction =>
            args
              .traverse[EvalM, EVALUATED](evalExpr)
              .flatMap { args =>
                val letDefsWithArgs = args.zip(func.signature.args).foldLeft(ctx.ec.letDefs) {
                  case (r, (argValue, (argName, _))) => r + (argName -> LazyVal(argValue.pure[TrampolinedExecResult], ctx.l("(arg)" + argName)))
                }
                local {
                  set(LoggedEvaluationContext.Lenses.lets.set(ctx)(letDefsWithArgs)).flatMap(_ => evalExpr(func.ev))
                }
              }
          case func: NativeFunction =>
            args
              .traverse[EvalM, EVALUATED] { x =>
                evalExpr(x)
              }
              .map(func.eval)
              .flatMap(r => liftTER[EVALUATED](r.value))
        }
        .orElse(
          // no such function, try data constructor
          header match {
            case FunctionHeader.User(typeName) =>
              types.get(ctx).get(typeName).collect {
                case t @ CaseType(_, fields) =>
                  args
                    .traverse[EvalM, EVALUATED](a => evalExpr(a))
                    .map(argValues => CaseObj(t.typeRef, fields.map(_._1).zip(argValues).toMap))
              }
            case _ => None
          }
        )
        .getOrElse(raiseError[LoggedEvaluationContext, ExecutionError, EVALUATED](s"function '$header' not found"))
    } yield result

  def evalExpr(t: EXPR): EvalM[EVALUATED] = t match {
    case BLOCKV1(let, inner) => evalLetBlock(let, inner)
    case BLOCKV2(dec, inner) =>
      dec match {
        case l: LET  => evalLetBlock(l, inner)
        case f: FUNC => evalFuncBlock(f, inner)
      }
    case REF(str)                    => evalRef(str)
    case c: EVALUATED                => implicitly[Monad[EvalM]].pure(c)
    case IF(cond, t1, t2)            => evalIF(cond, t1, t2)
    case GETTER(expr, field)         => evalGetter(expr, field)
    case FUNCTION_CALL(header, args) => evalFunctionCall(header, args)
  }

  def applywithLogging[A <: EVALUATED](c: EvaluationContext, expr: EXPR): (Log, Either[ExecutionError, A]) = {
    val log = ListBuffer[LogItem]()
    val r   = ap(c, expr, (str: String) => (v: LetExecResult) => log.append((str, v)))
    (log.toList, r)
  }

  def apply[A <: EVALUATED](c: EvaluationContext, expr: EXPR): Either[ExecutionError, A] = ap(c, expr, _ => _ => ())

  private def ap[A <: EVALUATED](c: EvaluationContext, expr: EXPR, llc: LetLogCallback): Either[ExecutionError, A] = {
    val lec = LoggedEvaluationContext(llc, c)
    evalExpr(expr)
      .map(_.asInstanceOf[A])
      .run(lec)
      .value
      ._2
  }

}<|MERGE_RESOLUTION|>--- conflicted
+++ resolved
@@ -18,12 +18,7 @@
       ctx <- get[LoggedEvaluationContext, ExecutionError]
       blockEvaluation = evalExpr(let.value)
       lazyBlock       = LazyVal(blockEvaluation.ter(ctx), ctx.l(let.name))
-<<<<<<< HEAD
-      savedVars       = ctx.ec.letDefs
-      result <- id {
-=======
       result <- local {
->>>>>>> 9508998b
         modify[LoggedEvaluationContext, ExecutionError](lets.modify(_)(_.updated(let.name, lazyBlock)))
           .flatMap(_ => evalExpr(inner))
       }
