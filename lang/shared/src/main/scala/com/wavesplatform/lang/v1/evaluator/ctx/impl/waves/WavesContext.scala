--- conflicted
+++ resolved
@@ -20,9 +20,6 @@
   import Types._
   import com.wavesplatform.lang.v1.evaluator.ctx.impl.converters._
 
-<<<<<<< HEAD
-  def build(version: StdLibVersion, env: Environment, isTokenContext: Boolean): CTX = {
-=======
   lazy val writeSetType = CaseType(FieldNames.WriteSet, List(FieldNames.Data -> LIST(dataEntryType.typeRef)))
   val contractTransfer =
     CaseType(FieldNames.ContractTransfer, List("recipient" -> addressOrAliasType, "amount" -> LONG, "asset" -> optionByteVector))
@@ -30,8 +27,7 @@
   lazy val contractResultType =
     CaseType(FieldNames.ContractResult, List(FieldNames.Data -> writeSetType.typeRef, FieldNames.Transfers -> contractTransferSetType.typeRef))
 
-  def build(version: Version, env: Environment, isTokenContext: Boolean): CTX = {
->>>>>>> f6a756e0
+  def build(version: StdLibVersion, env: Environment, isTokenContext: Boolean): CTX = {
     val environmentFunctions = new EnvironmentFunctions(env)
 
     val proofsEnabled = !isTokenContext
@@ -381,12 +377,8 @@
     val types = buildWavesTypes(proofsEnabled, version)
 
     CTX(
-<<<<<<< HEAD
-      types ++ (if (version == V3) List(writeSetType, paymentType, contractTransfer, contractTransferSetType, contractResultType, invocationType)
-=======
-      types ++ (if (version == ContractV)
+      types ++ (if (version == V3)
                   List(writeSetType, paymentType, contractTransfer, contractTransferSetType, contractResultType, invocationType)
->>>>>>> f6a756e0
                 else List.empty),
       commonVars ++ vars(version),
       functions
