package com.wavesplatform.lang

import cats.data.EitherT
import com.wavesplatform.lang.Terms._
import com.wavesplatform.lang.ctx._
import com.wavesplatform.lang.traits.{Crypto, Emulator, Transaction}
import monix.eval.Coeval
import scodec.bits.ByteVector

abstract class WavesContextImpl { this: Crypto with Emulator =>

  private def hashFunction(name: String)(h: Array[Byte] => Array[Byte]) = PredefFunction(name, BYTEVECTOR, List(("bytes", BYTEVECTOR))) {
    case (m: ByteVector) :: Nil => Right(ByteVector(h(m.toArray)))
    case _                      => ???
  }

  val keccack256F: PredefFunction = hashFunction("keccack256")(this.keccack256)
  val blake2b256F: PredefFunction = hashFunction("blake2b256")(this.blake2b256)
  val sha256F: PredefFunction     = hashFunction("sha256")(this.sha256)

  val sigVerifyF: PredefFunction = PredefFunction("SIGVERIFY", BOOLEAN, List(("message", BYTEVECTOR), ("sig", BYTEVECTOR), ("pub", BYTEVECTOR))) {
    case (m: ByteVector) :: (s: ByteVector) :: (p: ByteVector) :: Nil =>
      Right(this.curve25519verify(m.toArray, s.toArray, p.toArray))
    case _ => ???
  }

  val extract: PredefFunction = PredefFunction("extract", TYPEREF("T"), List(("opt", OPTION(TYPEREF("T"))))) {
    case Some(v) :: Nil => Right(v)
    case _              => Left("Extract from empty option")
  }

  val isDefined: PredefFunction = PredefFunction("isDefined", BOOLEAN, List(("opt", OPTION(TYPEREF("T"))))) {
    case Some(_) :: Nil => Right(true)
    case None :: Nil    => Right(false)
    case x              => Left(s"Invalid function call, params: $x")
  }

  val optionByteVector = OPTION(BYTEVECTOR)

  val transactionType = PredefType(
    "Transaction",
    List(
      "TYPE"      -> LONG,
      "ID"        -> BYTEVECTOR,
      "BODYBYTES" -> BYTEVECTOR,
      "SENDERPK"  -> BYTEVECTOR,
      "PROOFA"    -> BYTEVECTOR,
      "PROOFB"    -> BYTEVECTOR,
      "PROOFC"    -> BYTEVECTOR,
      "ASSETID"   -> optionByteVector
    )
  )

  private def proofBinding(tx: Transaction, x: Int): LazyVal =
    LazyVal(BYTEVECTOR)(EitherT.fromEither(tx.proofs map { pfs =>
      if (x >= pfs.size)
        ByteVector.empty
      else pfs(x)
    }))

  private def transactionObject(tx: Transaction): Obj =
    Obj(
      Map(
        "TYPE"      -> LazyVal(LONG)(EitherT.pure(tx.transactionType)),
        "ID"        -> LazyVal(BYTEVECTOR)(EitherT.pure(tx.id)),
        "BODYBYTES" -> LazyVal(BYTEVECTOR)(EitherT.fromEither(tx.bodyBytes)),
        "SENDERPK"  -> LazyVal(BYTEVECTOR)(EitherT.fromEither(tx.senderPk)),
        "ASSETID"   -> LazyVal(optionByteVector)(EitherT.fromEither(tx.assetId.map(_.asInstanceOf[optionByteVector.Underlying]))),
        "PROOFA"    -> proofBinding(tx, 0),
        "PROOFB"    -> proofBinding(tx, 1),
        "PROOFC"    -> proofBinding(tx, 2)
      ))

  private val txByIdF = {
    val returnType = OPTION(TYPEREF(transactionType.name))
    PredefFunction("GETTRANSACTIONBYID", returnType, List(("id", BYTEVECTOR))) {
      case (id: ByteVector) :: Nil =>
        val maybeDomainTx = transactionById(id.toArray).map(transactionObject)
        Right(maybeDomainTx).map(_.asInstanceOf[returnType.Underlying])
      case _ => ???
    }
  }

  def build(): Context = {
<<<<<<< HEAD
    val txCoeval : Coeval[Either[String,Obj]] = Coeval.evalOnce(Right(transactionObject(transaction)))
    val heightCoeval : Coeval[Either[String,Long]] = Coeval.evalOnce(Right(height))
=======
    val txCoeval: Coeval[Either[String, Obj]]     = Coeval.evalOnce(Right(transactionObject(transaction)))
    val heightCoeval: Coeval[Either[String, Int]] = Coeval.evalOnce(Right(height))
>>>>>>> f8a7b6c7
    Context(
      Map(transactionType.name -> transactionType),
      Map(
        ("H", LazyVal(LONG)(EitherT(heightCoeval))),
        ("TX", LazyVal(TYPEREF(transactionType.name))(EitherT(txCoeval)))
      ),
      Map(
        sigVerifyF.name -> sigVerifyF,
        txByIdF.name    -> txByIdF,
        extract.name    -> extract,
        isDefined.name    -> isDefined,
        //hashing
        keccack256F.name -> keccack256F,
        blake2b256F.name -> blake2b256F,
        sha256F.name     -> sha256F
      )
    )
  }

}<|MERGE_RESOLUTION|>--- conflicted
+++ resolved
@@ -82,13 +82,8 @@
   }
 
   def build(): Context = {
-<<<<<<< HEAD
     val txCoeval : Coeval[Either[String,Obj]] = Coeval.evalOnce(Right(transactionObject(transaction)))
     val heightCoeval : Coeval[Either[String,Long]] = Coeval.evalOnce(Right(height))
-=======
-    val txCoeval: Coeval[Either[String, Obj]]     = Coeval.evalOnce(Right(transactionObject(transaction)))
-    val heightCoeval: Coeval[Either[String, Int]] = Coeval.evalOnce(Right(height))
->>>>>>> f8a7b6c7
     Context(
       Map(transactionType.name -> transactionType),
       Map(
