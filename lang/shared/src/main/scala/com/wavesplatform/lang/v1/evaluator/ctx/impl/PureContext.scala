--- conflicted
+++ resolved
@@ -44,7 +44,6 @@
     }
   }
 
-<<<<<<< HEAD
 
   val getElement = PredefFunction("getElement", 10, TYPEPARAM('T'), List("arr" -> LISTTYPEPARAM(TYPEPARAM('T')), "pos" -> LONG)) {
     case (arr: IndexedSeq[_]) :: (pos: Long) :: Nil => if(pos < arr.size && 0 <= pos) {
@@ -63,8 +62,6 @@
     case _               => ???
   }
 
-  val sumLong       = createOp(SUM_OP, LONG, LONG)(_ + _)
-=======
   private def createTryOp(op: BinaryOperation, t: TYPE, r: TYPE)(body: (t.Underlying, t.Underlying) => r.Underlying) = {
     PredefFunction(opsToFunctions(op), 1, r, List("a" -> t, "b" -> t)) {
       case a :: b :: Nil =>
@@ -78,7 +75,6 @@
   }
 
   val sumLong       = createTryOp(SUM_OP, LONG, LONG)(Math.addExact)
->>>>>>> 444feb39
   val sumString     = createOp(SUM_OP, STRING, STRING)(_ + _)
   val sumByteVector = createOp(SUM_OP, BYTEVECTOR, BYTEVECTOR)((a, b) => ByteVector(a.toArray ++ b.toArray))
   val eqLong        = createOp(EQ_OP, LONG, BOOLEAN)(_ == _)
