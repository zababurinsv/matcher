--- conflicted
+++ resolved
@@ -21,51 +21,56 @@
   implicit def header(bf: BaseFunction): FunctionHeader = bf.header
 }
 
-<<<<<<< HEAD
+@JSExportTopLevel("FunctionTypeSignature")
 case class FunctionTypeSignature(result: TYPE, args: Seq[(String, TYPE)], header: FunctionHeader)
-=======
-@JSExportTopLevel("FunctionTypeSignature")
-case class FunctionTypeSignature(result: TYPE, args: Seq[TYPE], header: FunctionHeader)
->>>>>>> 7b49e8da
 
 @JSExportTopLevel("NativeFunction")
-case class NativeFunction (@(JSExport @field) name: String, @(JSExport @field) cost: Long, @(JSExport @field) signature: FunctionTypeSignature, ev: List[Any] => Either[String, Any], @(JSExport @field) docString: String, @(JSExport @field) argsDoc: Array[(String, String)])
+case class NativeFunction(@(JSExport @field) name: String,
+                          @(JSExport @field) cost: Long,
+                          @(JSExport @field) signature: FunctionTypeSignature,
+                          ev: List[Any] => Either[String, Any],
+                          @(JSExport @field) docString: String,
+                          @(JSExport @field) argsDoc: Array[(String, String)])
     extends BaseFunction {
   def eval(args: List[Any]): TrampolinedExecResult[Any] = EitherT.fromEither[Coeval](ev(args))
 }
 
 object NativeFunction {
 
-<<<<<<< HEAD
-  def apply(name: String, cost: Long, internalName: Short, resultType: TYPE, args: (String, TYPE)*)(ev: List[Any] => Either[String, Any]) =
-    new NativeFunction(name, cost, FunctionTypeSignature(resultType, args, FunctionHeader.Native(internalName)), ev)
-
-}
-
-case class UserFunction private (name: String, internalName: String, signature: FunctionTypeSignature, ev: EXPR) extends BaseFunction
-
-object UserFunction {
-
-  def apply(name: String, resultType: TYPE, args: (String, TYPE)*)(ev: EXPR): UserFunction =
-    UserFunction(name, name, resultType, args: _*)(ev)
-
-  def apply(name: String, internalName: String, resultType: TYPE, args: (String, TYPE)*)(ev: EXPR): UserFunction =
-    new UserFunction(name, internalName, FunctionTypeSignature(resultType, args, FunctionHeader.User(internalName)), ev)
-=======
-  def apply(name: String, cost: Long, internalName: Short, resultType: TYPE, docString: String, args: (String, TYPE, String)*)(ev: List[Any] => Either[String, Any]) =
-    new NativeFunction(name, cost, FunctionTypeSignature(resultType, args.map(_._2), FunctionHeader.Native(internalName)), ev, docString, args.map(a => (a._1 -> a._3)).toArray)
+  def apply(name: String, cost: Long, internalName: Short, resultType: TYPE, docString: String, args: (String, TYPE, String)*)(
+      ev: List[Any] => Either[String, Any]) =
+    new NativeFunction(
+      name = name,
+      cost = cost,
+      signature = FunctionTypeSignature(result = resultType, args = args.map(a => (a._1, a._2)), header = FunctionHeader.Native(internalName)),
+      ev = ev,
+      docString = docString,
+      argsDoc = args.map(a => (a._1 -> a._3)).toArray
+    )
 
 }
 
 @JSExportTopLevel("UserFunction")
-case class UserFunction (@(JSExport @field) name: String, @(JSExport @field) internalName: String, @(JSExport @field) signature: FunctionTypeSignature, ev: List[EXPR] => EXPR, @(JSExport @field) docString: String, @(JSExport @field) argsDoc: Array[(String, String)]) extends BaseFunction
+case class UserFunction(@(JSExport @field) name: String,
+                        @(JSExport @field) internalName: String,
+                        @(JSExport @field) signature: FunctionTypeSignature,
+                        ev: EXPR,
+                        @(JSExport @field) docString: String,
+                        @(JSExport @field) argsDoc: Array[(String, String)])
+    extends BaseFunction
 
 object UserFunction {
 
-  def apply(name: String, resultType: TYPE, docString: String, args: (String, TYPE, String)*)(ev: List[EXPR] => EXPR): UserFunction =
+  def apply(name: String, resultType: TYPE, docString: String, args: (String, TYPE, String)*)(ev: EXPR): UserFunction =
     UserFunction(name, name, resultType, docString, args: _*)(ev)
 
-  def apply(name: String, internalName: String, resultType: TYPE, docString: String, args: (String, TYPE, String)*)(ev: List[EXPR] => EXPR): UserFunction =
-    new UserFunction(name, internalName, FunctionTypeSignature(resultType, args.map(_._2), FunctionHeader.User(internalName)), ev, docString, args.map(a => (a._1 -> a._3)).toArray)
->>>>>>> 7b49e8da
+  def apply(name: String, internalName: String, resultType: TYPE, docString: String, args: (String, TYPE, String)*)(ev: EXPR): UserFunction =
+    new UserFunction(
+      name = name,
+      internalName = internalName,
+      signature = FunctionTypeSignature(result = resultType, args = args.map(a => (a._1, a._2)), header = FunctionHeader.User(internalName)),
+      ev = ev,
+      docString = docString,
+      argsDoc = args.map(a => (a._1 -> a._3)).toArray
+    )
 }