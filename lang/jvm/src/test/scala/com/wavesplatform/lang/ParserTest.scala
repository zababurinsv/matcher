--- conflicted
+++ resolved
@@ -401,25 +401,6 @@
     parse("FOO(X)".stripMargin) shouldBe FUNCTION_CALL(AnyPos, PART.VALID(AnyPos, "FOO"), List(REF(AnyPos, PART.VALID(AnyPos, "X"))))
   }
 
-<<<<<<< HEAD
-  property("function call on curly braces") {
-    parse("{ 1 }(2, 3, 4)") shouldBe FUNCTION_CALL(
-      AnyPos,
-      PART.INVALID(AnyPos, "'CONST_LONG(RealPos(2,3),1)' is not a function name"),
-      List(CONST_LONG(AnyPos, 2), CONST_LONG(AnyPos, 3), CONST_LONG(AnyPos, 4))
-    )
-  }
-
-  property("function call on round braces") {
-    parse("( 1 )(2, 3, 4)") shouldBe FUNCTION_CALL(
-      AnyPos,
-      PART.INVALID(AnyPos, "'CONST_LONG(RealPos(2,3),1)' is not a function name"),
-      List(CONST_LONG(AnyPos, 2), CONST_LONG(AnyPos, 3), CONST_LONG(AnyPos, 4))
-    )
-  }
-
-=======
->>>>>>> 946e898a
   property("isDefined") {
     parse("isDefined(X)") shouldBe FUNCTION_CALL(AnyPos, PART.VALID(AnyPos, "isDefined"), List(REF(AnyPos, PART.VALID(AnyPos, "X"))))
   }
