package com.wavesplatform.lang

import cats.kernel.Monoid
import com.wavesplatform.lang.Common.multiplierFunction
import com.wavesplatform.lang.v1.CTX
import com.wavesplatform.lang.v1.compiler.Types._
import com.wavesplatform.lang.v1.evaluator.FunctionIds._
import com.wavesplatform.lang.v1.evaluator.ctx.impl.PureContext
import com.wavesplatform.lang.v1.evaluator.ctx.{CaseType, NativeFunction}

package object compiler {

  val pointType = CaseType("Point", List("x" -> LONG, "y" -> LONG))

<<<<<<< HEAD
  val idT = PredefFunction("idT", 1, TYPEPARAM('T'), List("p1" -> TYPEPARAM('T')), 256)(Right(_))
  val extract = PredefFunction.create("extract", 1, fromNonable(TYPEPARAM('T')) _, List("p1" -> (TYPEPARAM('T'): TYPEPLACEHOLDER)), 260) {
    case Some(vl) :: Nil => Right(vl)
    case _               => Left("extracting from empty option")
  }
  val undefinedOptionLong = PredefFunction("undefinedOptionLong", 1, UNION(LONG, UNIT), List.empty, 257)(_ => ???)
  val idOptionLong        = PredefFunction("idOptionLong", 1, UNIT, List("opt" -> UNION(LONG, UNIT)), 258)(_ => Right(()))
  val unitOnNone          = PredefFunction("unitOnNone", 1, UNIT, List("opt" -> UNION(NOTHING, UNIT)), 259)(_ => Right(()))
  val functionWithTwoPrarmsOfTheSameType =
    PredefFunction("functionWithTwoPrarmsOfTheSameType", 1, TYPEPARAM('T'), List("p1" -> TYPEPARAM('T'), "p2" -> TYPEPARAM('T')), 260)(l =>
      Right(l.head))
=======
  val idT = NativeFunction("idT", 1, 10000, TYPEPARAM('T'), "p1" -> TYPEPARAM('T'))(Right(_))
  val extract = NativeFunction("extract", 1, EXTRACT, TYPEPARAM('T'), "p1" -> OPTIONTYPEPARAM(TYPEPARAM('T'))) {
    case Some(vl) :: Nil => Right(vl)
    case _               => Left("extracting from empty option")
  }
  val undefinedOptionLong = NativeFunction("undefinedOptionLong", 1, 10001, OPTION(LONG), List.empty: _*)(_ => ???)
  val idOptionLong        = NativeFunction("idOptionLong", 1, 10002, UNIT, "opt" -> OPTION(OPTION(LONG)))(_ => Right(()))
  val unitOnNone          = NativeFunction("unitOnNone", 1, 10003, UNIT, "opt" -> OPTION(NOTHING))(_ => Right(()))
  val functionWithTwoPrarmsOfTheSameType =
    NativeFunction("functionWithTwoPrarmsOfTheSameType", 1, 10004, TYPEPARAM('T'), "p1" -> TYPEPARAM('T'), "p2" -> TYPEPARAM('T'))(Right(_))
>>>>>>> 109099a9

  val compilerContext = Monoid
    .combine(
      PureContext.ctx,
      CTX(
        Seq(pointType, Common.pointTypeA, Common.pointTypeB),
        Map(("p", (Common.AorB, null))),
        Seq(multiplierFunction, functionWithTwoPrarmsOfTheSameType, idT, unitOnNone, undefinedOptionLong, idOptionLong)
      )
    )
    .compilerContext

}<|MERGE_RESOLUTION|>--- conflicted
+++ resolved
@@ -12,30 +12,17 @@
 
   val pointType = CaseType("Point", List("x" -> LONG, "y" -> LONG))
 
-<<<<<<< HEAD
-  val idT = PredefFunction("idT", 1, TYPEPARAM('T'), List("p1" -> TYPEPARAM('T')), 256)(Right(_))
-  val extract = PredefFunction.create("extract", 1, fromNonable(TYPEPARAM('T')) _, List("p1" -> (TYPEPARAM('T'): TYPEPLACEHOLDER)), 260) {
+  val idT = NativeFunction("idT", 1, 10000: Short, TYPEPARAM('T'), "p1" -> TYPEPARAM('T'))(Right(_))
+  val extract = NativeFunction.create("extract", 1, fromNonable(TYPEPARAM('T')) _, List("p1" -> (TYPEPARAM('T'): TYPEPLACEHOLDER)), 1001: Short) {
     case Some(vl) :: Nil => Right(vl)
     case _               => Left("extracting from empty option")
   }
-  val undefinedOptionLong = PredefFunction("undefinedOptionLong", 1, UNION(LONG, UNIT), List.empty, 257)(_ => ???)
-  val idOptionLong        = PredefFunction("idOptionLong", 1, UNIT, List("opt" -> UNION(LONG, UNIT)), 258)(_ => Right(()))
-  val unitOnNone          = PredefFunction("unitOnNone", 1, UNIT, List("opt" -> UNION(NOTHING, UNIT)), 259)(_ => Right(()))
+  val undefinedOptionLong = NativeFunction("undefinedOptionLong", 1, 1002: Short, UNION(LONG, UNIT): TYPEPLACEHOLDER)(_ => ???)
+  val idOptionLong        = NativeFunction("idOptionLong", 1, 1003: Short, UNIT, ("opt" -> UNION(LONG, UNIT)))(_ => Right(()))
+  val unitOnNone          = NativeFunction("unitOnNone", 1, 1004: Short, UNIT, ("opt" -> UNION(NOTHING, UNIT)))(_ => Right(()))
   val functionWithTwoPrarmsOfTheSameType =
-    PredefFunction("functionWithTwoPrarmsOfTheSameType", 1, TYPEPARAM('T'), List("p1" -> TYPEPARAM('T'), "p2" -> TYPEPARAM('T')), 260)(l =>
+    NativeFunction("functionWithTwoPrarmsOfTheSameType", 1, 1005: Short, TYPEPARAM('T'), ("p1" -> TYPEPARAM('T')), ("p2" -> TYPEPARAM('T')))(l =>
       Right(l.head))
-=======
-  val idT = NativeFunction("idT", 1, 10000, TYPEPARAM('T'), "p1" -> TYPEPARAM('T'))(Right(_))
-  val extract = NativeFunction("extract", 1, EXTRACT, TYPEPARAM('T'), "p1" -> OPTIONTYPEPARAM(TYPEPARAM('T'))) {
-    case Some(vl) :: Nil => Right(vl)
-    case _               => Left("extracting from empty option")
-  }
-  val undefinedOptionLong = NativeFunction("undefinedOptionLong", 1, 10001, OPTION(LONG), List.empty: _*)(_ => ???)
-  val idOptionLong        = NativeFunction("idOptionLong", 1, 10002, UNIT, "opt" -> OPTION(OPTION(LONG)))(_ => Right(()))
-  val unitOnNone          = NativeFunction("unitOnNone", 1, 10003, UNIT, "opt" -> OPTION(NOTHING))(_ => Right(()))
-  val functionWithTwoPrarmsOfTheSameType =
-    NativeFunction("functionWithTwoPrarmsOfTheSameType", 1, 10004, TYPEPARAM('T'), "p1" -> TYPEPARAM('T'), "p2" -> TYPEPARAM('T'))(Right(_))
->>>>>>> 109099a9
 
   val compilerContext = Monoid
     .combine(
