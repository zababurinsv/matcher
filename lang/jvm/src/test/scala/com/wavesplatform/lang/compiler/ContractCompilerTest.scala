--- conflicted
+++ resolved
@@ -400,8 +400,5 @@
     }
     compiler.ContractCompiler(ctx, expr) shouldBe 'right
   }
-<<<<<<< HEAD
-=======
-
->>>>>>> df65b49b
+
 }