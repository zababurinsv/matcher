package com.wavesplatform.lang.compiler
import cats.kernel.Monoid
import com.wavesplatform.common.state.ByteStr
import com.wavesplatform.common.utils.EitherExt2
import com.wavesplatform.lang.Common.{NoShrink, produce}
import com.wavesplatform.lang.contract.DApp
import com.wavesplatform.lang.contract.DApp.{CallableAnnotation, CallableFunction, VerifierAnnotation, VerifierFunction}
import com.wavesplatform.lang.utils.DirectiveSet
import com.wavesplatform.lang.v1.FunctionHeader.{Native, User}
import com.wavesplatform.lang.v1.compiler
import com.wavesplatform.lang.v1.compiler.{CompilerContext, Terms}
import com.wavesplatform.lang.v1.compiler.Terms._
import com.wavesplatform.lang.v1.evaluator.FunctionIds
import com.wavesplatform.lang.v1.evaluator.ctx.impl.waves.{FieldNames, WavesContext}
import com.wavesplatform.lang.v1.evaluator.ctx.impl.{CryptoContext, PureContext}
import com.wavesplatform.lang.v1.parser.Parser
import com.wavesplatform.lang.v1.testing.ScriptGen
import com.wavesplatform.lang.{Common, ContentType, ScriptType, StdLibVersion}
import org.scalatest.{Matchers, PropSpec}
import org.scalatestplus.scalacheck.{ScalaCheckPropertyChecks => PropertyChecks}

class ContractCompilerTest extends PropSpec with PropertyChecks with Matchers with ScriptGen with NoShrink {

  property("contract compiles when uses annotation bindings and correct return type") {
    val ctx = Monoid.combine(
      compilerContext,
      WavesContext
        .build(
          DirectiveSet(StdLibVersion.V3, ScriptType.Account, ContentType.DApp).explicitGet(),
          Common.emptyBlockchainEnvironment()
        )
        .compilerContext
    )
    val expr = {
      val script =
        """
          |
          | @Callable(invocation)
          | func foo(a:ByteVector) = {
          |  let sender0 = invocation.caller.bytes
          |  WriteSet([DataEntry("a", a), DataEntry("sender", sender0)])
          | }
          |
          | @Verifier(t)
          | func verify() = {
          |   t.id == base58''
          | }
          |
          |
        """.stripMargin
      Parser.parseContract(script).get.value
    }
    val expectedResult = Right(
      DApp(
        List.empty,
        List(CallableFunction(
          CallableAnnotation("invocation"),
          Terms.FUNC(
            "foo",
            List("a"),
            LET_BLOCK(
              LET("sender0", GETTER(GETTER(REF("invocation"), "caller"), "bytes")),
              FUNCTION_CALL(
                User(FieldNames.WriteSet),
                List(FUNCTION_CALL(
                  Native(1100),
                  List(
                    FUNCTION_CALL(User("DataEntry"), List(CONST_STRING("a"), REF("a"))),
                    FUNCTION_CALL(Native(1100), List(FUNCTION_CALL(User("DataEntry"), List(CONST_STRING("sender"), REF("sender0"))), REF("nil")))
                  )
                ))
              )
            )
          )
        )),
        Some(
          VerifierFunction(
            VerifierAnnotation("t"),
            FUNC("verify", List.empty, FUNCTION_CALL(Native(FunctionIds.EQ), List(GETTER(REF("t"), "id"), CONST_BYTESTR(ByteStr.empty))))
          ))
      ))
    compiler.ContractCompiler(ctx, expr) shouldBe expectedResult
  }

  private val cmpCtx: CompilerContext =
    WavesContext
      .build(
        DirectiveSet(StdLibVersion.V3, ScriptType.Account, ContentType.DApp).explicitGet(),
        Common.emptyBlockchainEnvironment()
      )
      .compilerContext

  property("contract compiles callable functions independently") {
    val ctx = Monoid.combine(compilerContext, cmpCtx)
    val expr = {
      val script =
        """
          |
          | @Callable(invocation)
          | func foo(a:ByteVector) = {
          |  let sender0 = invocation.caller.bytes
          |  WriteSet([DataEntry("a", a), DataEntry("sender", sender0)])
          | }
          |
          | @Callable(invocation)
          | func foo1(a:ByteVector) = {
          |  foo(a)
          | }
          |
          |
        """.stripMargin
      Parser.parseContract(script).get.value
    }
    compiler.ContractCompiler(ctx, expr) should produce("Can't find a function 'foo'")
  }

  property("contract can access declarations") {
    val ctx = Monoid.combine(compilerContext, cmpCtx)
    val expr = {
      val script =
        """
          | let x = 0
          |
          | func bar() = {
          |   x
          | }
          |
          | @Callable(invocation)
          | func foo(a:ByteVector) = {
          |  let aux = bar()
          |  let sender0 = invocation.caller.bytes
          |  WriteSet([DataEntry("a", a), DataEntry("sender", sender0)])
          | }
          |
          |
        """.stripMargin
      Parser.parseContract(script).get.value
    }
    compiler.ContractCompiler(ctx, expr) shouldBe 'right
  }

  property("contract compiles fails when incorrect return type") {
    val ctx = compilerContext
    val expr = {
      val script =
        """
          |
          | @Callable(invocation)
          | func foo(a:ByteVector) = {
          |  a + invocation.caller.bytes
          | }
          |
          |
        """.stripMargin
      Parser.parseContract(script).get.value
    }
    compiler.ContractCompiler(ctx, expr) should produce(FieldNames.Error)
  }

  property("annotation binding can have the same name as annotated function") {
    val ctx = compilerContext
    val expr = {
      val script =
        """
          |
          |@Callable(sameName)
          |func sameName() = {
          |   throw()
          |}
          |
          |
        """.stripMargin
      Parser.parseContract(script).get.value
    }
    compiler.ContractCompiler(ctx, expr) shouldBe 'right
  }

  property("contract compiles fails if has more than one verifier function") {
    val ctx = compilerContext
    val expr = {
      val script =
        """
          |
          | @Verifier(tx)
          | func foo() = {
          |  true
          | }
          |
          | @Verifier(tx)
          | func bar() = {
          |  false
          | }
          |
          |
        """.stripMargin
      Parser.parseContract(script).get.value
    }
    compiler.ContractCompiler(ctx, expr) should produce("more than 1 verifier function")
  }

  property("contract compiles fails if has unknown annotation") {
    val ctx = compilerContext
    val expr = {
      val script =
        """
          | @Whooaaaa(arg)
          | func foo() = {
          |  true
          | }
        """.stripMargin
      Parser.parseContract(script).get.value
    }
    compiler.ContractCompiler(ctx, expr) should produce("Annotation not recognized")
  }

  property("verifier function must have 0 arguments") {
    val ctx = compilerContext
    val expr = {
      val script =
        """
          | @Verifier(arg)
          | func foo(a: Int) = {
          |  true
          | }
        """.stripMargin
      Parser.parseContract(script).get.value
    }
    compiler.ContractCompiler(ctx, expr) should produce("must have 0 arguments")
  }

  property("hodlContract") {
    val ctx = Monoid
      .combineAll(
        Seq(
          PureContext.build(StdLibVersion.V3),
          CryptoContext.build(com.wavesplatform.lang.Global),
          WavesContext.build(
            DirectiveSet(StdLibVersion.V3, ScriptType.Account, ContentType.DApp).explicitGet(),
            Common.emptyBlockchainEnvironment()
          )
        ))
      .compilerContext
    val expr = {
      val script =
        """
          |
          |	@Callable(i)
          |	func deposit() = {
          |   let pmt = i.payment.value()
          |   if (isDefined(pmt.assetId)) then throw("can hodl waves only at the moment")
          |   else {
          |	  	let currentKey = toBase58String(i.caller.bytes)
          |	  	let currentAmount = match getInteger(this, currentKey) {
          |	  		case a:Int => a
          |	  		case _ => 0
          |	  	}
          |	  	let newAmount = currentAmount + pmt.amount
          |	  	WriteSet([DataEntry(currentKey, newAmount)])
          |
          |   }
          |	}
          |
          | @Callable(i)
          | func withdraw(amount: Int) = {
          |	  	let currentKey = toBase58String(i.caller.bytes)
          |	  	let currentAmount = match getInteger(this, currentKey) {
          |	  		case a:Int => a
          |	  		case _ => 0
          |	  	}
          |		let newAmount = currentAmount - amount
          |	 if (amount < 0)
          |			then throw("Can't withdraw negative amount")
          |  else if (newAmount < 0)
          |			then throw("Not enough balance")
          |			else ScriptResult(
          |					WriteSet([DataEntry(currentKey, newAmount)]),
          |					TransferSet([ScriptTransfer(i.caller, amount, unit)])
          |				)
          |	}
          |
          |
          |
        """.stripMargin
      Parser.parseContract(script).get.value
    }
    compiler.ContractCompiler(ctx, expr) shouldBe 'right
  }

  property("contract functions could return parent type values") {
    val ctx = Monoid.combine(compilerContext, cmpCtx)
    val expr = {
      val script =
        """
          |
          | @Callable(invocation)
          | func foo(a:ByteVector) = {
          |  throw()
          | }
          |
          | @Callable(i)
          | func bar() = {
          |   if (true) then WriteSet([DataEntry("entr1","entr2")])
          |   else TransferSet([ScriptTransfer(i.caller, wavesBalance(this), base58'somestr')])
          | }
          |
          | @Verifier(t)
          | func verify() = {
          |   throw()
          | }
          |
        """.stripMargin
      Parser.parseContract(script).get.value
    }
    compiler.ContractCompiler(ctx, expr) shouldBe 'right
  }

  property("contract compilation fails if functions has the same name") {
    val ctx = Monoid.combine(compilerContext, cmpCtx)
    val expr = {
      val script =
        """
          |
          |@Callable(i)
          |func sameName() = {
          |   WriteSet([DataEntry("a", "a")])
          |}
          |
          |@Callable(i)
          |func sameName() = {
          |   WriteSet([DataEntry("b", "b")])
          |}
          |
          |@Verifier(i)
          |func sameName() = {
          |   true
          |}
          |
        """.stripMargin
      Parser.parseContract(script).get.value
    }
    compiler.ContractCompiler(ctx, expr) should produce("is already defined")
  }

  property("contract compilation fails if declaration and annotation bindings has the same name") {
    val ctx = Monoid.combine(compilerContext, cmpCtx)
    val expr = {
      val script =
        """
          |
          |let x = 42
          |
          |@Callable(x)
          |func some(i: Int) = {
          |    WriteSet([DataEntry("a", "a")])
          |}
          |
        """.stripMargin
      Parser.parseContract(script).get.value
    }
    compiler.ContractCompiler(ctx, expr) should produce("already defined")
  }

  property("contract compilation fails if annotation bindings and func args has the same name") {
    val ctx = Monoid.combine(compilerContext, cmpCtx)
    val expr = {
      val script =
        """
          |
          |@Callable(i)
          |func some(i: Int) = {
          |   if (this == "abc") then
          |      WriteSet([DataEntry("a", "a")])
          |   else
          |      WriteSet([DataEntry("a", "b")])
          |}
          |
        """.stripMargin
      Parser.parseContract(script).get.value
    }
    compiler.ContractCompiler(ctx, expr) should produce("override annotation bindings")
  }

  property("contract compiles if annotation bindings and another func args has the same name") {
    val ctx = Monoid.combine(compilerContext, cmpCtx)
    val expr = {
      val script =
        """
          |
          |@Callable(x)
          |func foo(i: Int) = {
          |    WriteSet([DataEntry("a", "a")])
          |}
          |
          |@Callable(i)
          |func bar(x: Int) = {
          |    WriteSet([DataEntry("a", "a")])
          |}
          |
        """.stripMargin
      Parser.parseContract(script).get.value
    }
    compiler.ContractCompiler(ctx, expr) shouldBe 'right
  }

  property("contract compiles if declaration vars and func args has the same name") {
    val ctx = Monoid.combine(compilerContext, cmpCtx)
    val expr = {
      val script =
        """
          |
          |let x = 42
          |
          |@Callable(i)
          |func some(x: Int) = {
          |    WriteSet([DataEntry("a", "a")])
          |}
          |
        """.stripMargin
      Parser.parseContract(script).get.value
    }
    compiler.ContractCompiler(ctx, expr) shouldBe 'right
  }

  property("contract compiles if it use invoke script fields: payment, feeAssetId") {
    val ctx = Monoid.combine(compilerContext, cmpCtx)
    val expr = {
      val script =
        """
          |
          |  {-# STDLIB_VERSION 3 #-}
          |  {-# CONTENT_TYPE DAPP #-}
          |  let a = 42
          |
          |  @Verifier(tx)
          |  func verify() = {
          |    match tx {
          |      case tx:InvokeScriptTransaction =>
          |        isDefined(tx.payment) && isDefined(tx.feeAssetId)
          |      case _ => true
          |    }
          |  }
          |
        """.stripMargin
      Parser.parseContract(script).get.value
    }
    compiler.ContractCompiler(ctx, expr) shouldBe 'right
  }

  property("matching case with non-existing type should produce error message with suitable types") {
    val ctx = Monoid.combine(compilerContext, cmpCtx)
    val expr = {
      val script =
        """
          |
          |  @Verifier(tx)
          |  func test() =
          |    match tx {
          |      case _: UndefinedType => true
          |      case _                => false
          |    }
          |
        """.stripMargin
      Parser.parseContract(script).get.value
    }
    val verifierTypes = WavesContext.verifierInput.typeList.map(_.name)
    compiler.ContractCompiler(ctx, expr) should produce(verifierTypes.toString)
  }

  property("expression matching case with non-existing type should produce error message with suitable types") {
    val ctx           = Monoid.combine(compilerContext, cmpCtx)
    val verifierTypes = WavesContext.verifierInput.typeList.map(_.name)

    val expr = {
      val script =
        s"""
           |
          |  func local(tx: ${verifierTypes.mkString("|")}) = tx
           |
          |  @Verifier(tx)
           |  func test() =
           |    match local(tx) {
           |      case _: UndefinedType => true
           |      case _                => false
           |  }
           |
        """.stripMargin
      Parser.parseContract(script).get.value
    }
    compiler.ContractCompiler(ctx, expr) should produce(verifierTypes.toString)
  }

  ignore("matching case with union type containing non-existing type should produce error message with suitable types") {
    val ctx           = Monoid.combine(compilerContext, cmpCtx)
    val verifierTypes = WavesContext.verifierInput.typeList.map(_.name)

    val expr = {
      val script =
        s"""
           |
           |  @Verifier(tx)
           |  func test() =
           |    match tx {
           |      case _: ${verifierTypes.head} | UndefinedType => true
           |      case _                                        => false
           |    }
           |
        """.stripMargin
      Parser.parseContract(script).get.value
    }
    compiler.ContractCompiler(ctx, expr) should produce(verifierTypes.toString)
  }

  property("locally call @Callable func should produce informative error") {
    val ctx = Monoid.combine(compilerContext, cmpCtx)
    val expr = {
      val script =
        """
          |
          | {-# STDLIB_VERSION 3#-}
          | {-#CONTENT_TYPE DAPP#-}
          |
          | @Callable(i)
          | func f1(a:ByteVector) = WriteSet([])
          |
          | @Callable(i)
          | func f2(a:ByteVector) = f1(a)
          |
        """.stripMargin
      Parser.parseContract(script).get.value
    }
    compiler.ContractCompiler(ctx, expr) should produce("Can't find a function 'f1'(ByteVector) or it is @Callable")
  }

<<<<<<< HEAD
  property("list for sets from user functions") {
    val ctx = Monoid.combine(compilerContext, cmpCtx)
    val expr = {
      val script =
        """
          | {-#STDLIB_VERSION 3#-}
          | {-#SCRIPT_TYPE ACCOUNT#-}
          | {-#CONTENT_TYPE DAPP#-}
          |
          | func wSet() = {
          |     [
          |       DataEntry("a", 1),
          |       DataEntry("b", 2)
          |     ]
          | }
          |
          | func tSet(caller: Address) = {
          |     [
          |       ScriptTransfer(caller, 1, unit),
          |       ScriptTransfer(caller, 2, unit)
          |     ]
          | }
          |
          | @Callable(i)
          | func test() = {
          |     ScriptResult(WriteSet(wSet()), TransferSet(tSet(i.caller)))
          | }
          |
=======
  property("contract compiles if script uses InvokeScriptTransaction function and args field") {
    val ctx = Monoid.combine(compilerContext, cmpCtx)
    val expr = {
      val script =
        s"""
           |
           | @Verifier(tx)
           | func verify() = {
           |   match tx {
           |     case ist: InvokeScriptTransaction => isDefined(ist.function) && isDefined(ist.args)
           |     case _ => false
           |   }
           | }
           |
>>>>>>> 82494fe4
        """.stripMargin
      Parser.parseContract(script).get.value
    }
    compiler.ContractCompiler(ctx, expr) shouldBe 'right
  }
}<|MERGE_RESOLUTION|>--- conflicted
+++ resolved
@@ -531,36 +531,6 @@
     compiler.ContractCompiler(ctx, expr) should produce("Can't find a function 'f1'(ByteVector) or it is @Callable")
   }
 
-<<<<<<< HEAD
-  property("list for sets from user functions") {
-    val ctx = Monoid.combine(compilerContext, cmpCtx)
-    val expr = {
-      val script =
-        """
-          | {-#STDLIB_VERSION 3#-}
-          | {-#SCRIPT_TYPE ACCOUNT#-}
-          | {-#CONTENT_TYPE DAPP#-}
-          |
-          | func wSet() = {
-          |     [
-          |       DataEntry("a", 1),
-          |       DataEntry("b", 2)
-          |     ]
-          | }
-          |
-          | func tSet(caller: Address) = {
-          |     [
-          |       ScriptTransfer(caller, 1, unit),
-          |       ScriptTransfer(caller, 2, unit)
-          |     ]
-          | }
-          |
-          | @Callable(i)
-          | func test() = {
-          |     ScriptResult(WriteSet(wSet()), TransferSet(tSet(i.caller)))
-          | }
-          |
-=======
   property("contract compiles if script uses InvokeScriptTransaction function and args field") {
     val ctx = Monoid.combine(compilerContext, cmpCtx)
     val expr = {
@@ -575,7 +545,40 @@
            |   }
            | }
            |
->>>>>>> 82494fe4
+        """.stripMargin
+      Parser.parseContract(script).get.value
+    }
+    compiler.ContractCompiler(ctx, expr) shouldBe 'right
+  }
+
+  property("list for sets from user functions") {
+    val ctx = Monoid.combine(compilerContext, cmpCtx)
+    val expr = {
+      val script =
+        """
+          | {-#STDLIB_VERSION 3#-}
+          | {-#SCRIPT_TYPE ACCOUNT#-}
+          | {-#CONTENT_TYPE DAPP#-}
+          |
+          | func wSet() = {
+          |     [
+          |       DataEntry("a", 1),
+          |       DataEntry("b", 2)
+          |     ]
+          | }
+          |
+          | func tSet(caller: Address) = {
+          |     [
+          |       ScriptTransfer(caller, 1, unit),
+          |       ScriptTransfer(caller, 2, unit)
+          |     ]
+          | }
+          |
+          | @Callable(i)
+          | func test() = {
+          |     ScriptResult(WriteSet(wSet()), TransferSet(tSet(i.caller)))
+          | }
+          |
         """.stripMargin
       Parser.parseContract(script).get.value
     }
