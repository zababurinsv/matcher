--- conflicted
+++ resolved
@@ -39,7 +39,7 @@
   private def tradableBalance(p: Portfolio)(assetId: Option[AssetId]): Long = assetId.fold(p.spendableBalance)(p.assets.getOrElse(_, 0L))
 
   private def exchangeTransactionCreator(blockchain: Blockchain) =
-    new ExchangeTransactionCreator(blockchain, MatcherAccount, matcherSettings, ntpTime)
+    new ExchangeTransactionCreator(blockchain, MatcherAccount, matcherSettings)
 
   private def asa[A](
       p: Portfolio = defaultPortfolio,
@@ -78,11 +78,11 @@
         val tc = exchangeTransactionCreator(bc)
 
         val v = OrderValidator.blockchainAware(bc, tc.createTransaction, ???, ???, ntpTime) _
+
         v(newBuyOrder(scripted)) should produce("Trading on scripted account isn't allowed yet")
       }
 
       "sender's address has a script returning FALSE" in forAll(accountGen) { scripted =>
-<<<<<<< HEAD
         val bc = stub[Blockchain]
         activate(bc, BlockchainFeatures.SmartAccountTrading -> 100)
         (bc.accountScript _).when(scripted.toAddress).returns(Some(ScriptV1(Terms.FALSE).explicitGet()))
@@ -93,26 +93,10 @@
 
         val v = OrderValidator.blockchainAware(bc, tc.createTransaction, ???, ???, ntpTime) _
         v(newBuyOrder(scripted, version = 2)) should produce("Order rejected by script")
-=======
-        portfolioTest(defaultPortfolio) { (_, bc) =>
-          activate(bc, BlockchainFeatures.SmartAccountTrading -> 100)
-          (bc.accountScript _).when(scripted.toAddress).returns(Some(ScriptV1(Terms.FALSE).explicitGet()))
-          (bc.height _).when().returns(150).anyNumberOfTimes()
-
-          val tc = new ExchangeTransactionCreator(bc, MatcherAccount, matcherSettings)
-          val ov = new OrderValidator(db, bc, tc, _ => defaultPortfolio, Right(_), matcherSettings, MatcherAccount, ntpTime)
-          ov.validateNewOrder(newBuyOrder(scripted, version = 2)) should produce("Order rejected by script")
-        }
->>>>>>> 25ce89d3
       }
 
       "order expires too soon" in forAll(Gen.choose[Long](1, OrderValidator.MinExpiration), accountGen) { (offset, pk) =>
         val tt       = new TestTime
-<<<<<<< HEAD
-=======
-        val tc       = new ExchangeTransactionCreator(bc, MatcherAccount, matcherSettings)
-        val ov       = new OrderValidator(db, bc, tc, _ => defaultPortfolio, Right(_), matcherSettings, MatcherAccount, tt)
->>>>>>> 25ce89d3
         val unsigned = newBuyOrder
         val signed   = Order.sign(unsigned.updateExpiration(tt.getTimestamp() + offset).updateSender(pk), pk)
 
@@ -253,20 +237,13 @@
         activate(bc, BlockchainFeatures.SmartAccountTrading -> 100)
         (bc.height _).when().returns(0).anyNumberOfTimes()
 
-<<<<<<< HEAD
-        val tc = new ExchangeTransactionCreator(bc, MatcherAccount, matcherSettings, ntpTime)
+        val tc = new ExchangeTransactionCreator(bc, MatcherAccount, matcherSettings)
         val ov = OrderValidator.blockchainAware(bc, tc.createTransaction, ???, ???, ntpTime) _
         ov(newBuyOrder(account, version = 2)) should produce("Orders of version 1 are only accepted")
-=======
-        val tc = new ExchangeTransactionCreator(bc, MatcherAccount, matcherSettings)
-        val ov = new OrderValidator(db, bc, tc, _ => defaultPortfolio, Right(_), matcherSettings, MatcherAccount, ntpTime)
-        ov.validateNewOrder(newBuyOrder(account, version = 2)) should produce("Orders of version 1 are only accepted")
->>>>>>> 25ce89d3
       }
     }
 
     "deny blockchain functions in account script" in forAll(accountGen) { account =>
-<<<<<<< HEAD
       val bc = stub[Blockchain]
       activate(bc, BlockchainFeatures.SmartAccountTrading -> 0)
       (bc.height _).when().returns(0).anyNumberOfTimes()
@@ -279,7 +256,7 @@
       val script = ScriptCompiler(scriptText, isAssetScript = false).explicitGet()._1
       (bc.accountScript _).when(account.toAddress).returns(Some(script)).anyNumberOfTimes()
 
-      val tc = new ExchangeTransactionCreator(bc, MatcherAccount, matcherSettings, ntpTime)
+      val tc = new ExchangeTransactionCreator(bc, MatcherAccount, matcherSettings)
       val ov = OrderValidator.blockchainAware(bc, tc.createTransaction, ???, ???, ntpTime) _
       ov(newBuyOrder(account, version = 2)) should produce("height is inaccessible when running script on matcher")
     }
@@ -287,43 +264,6 @@
 
   private def validateOrderProofsTest(proofs: Seq[ByteStr]): Unit = {
     val bc            = stub[Blockchain]
-=======
-      portfolioTest(defaultPortfolio) { (_, bc) =>
-        activate(bc, BlockchainFeatures.SmartAccountTrading -> 0)
-        (bc.height _).when().returns(0).anyNumberOfTimes()
-
-        val scriptText =
-          """match tx {
-            |  case o: Order => height >= 0
-            |  case _ => true
-            |}""".stripMargin
-        val script = ScriptCompiler(scriptText, isAssetScript = false).explicitGet()._1
-        (bc.accountScript _).when(account.toAddress).returns(Some(script)).anyNumberOfTimes()
-
-        val tc = new ExchangeTransactionCreator(bc, MatcherAccount, matcherSettings)
-        val ov = new OrderValidator(db, bc, tc, _ => defaultPortfolio, Right(_), matcherSettings, MatcherAccount, ntpTime)
-        ov.validateNewOrder(newBuyOrder(account, version = 2)) should produce("height is inaccessible when running script on matcher")
-      }
-    }
-  }
-
-  private def portfolioTest(p: Portfolio)(f: (OrderValidator, Blockchain) => Any): Unit = {
-    val bc = stub[Blockchain]
-    (bc.assetScript _).when(wbtc).returns(None)
-    (bc.assetDescription _).when(wbtc).returns(mkAssetDescription(8)).anyNumberOfTimes()
-    val transactionCreator = new ExchangeTransactionCreator(bc, MatcherAccount, matcherSettings)
-    f(new OrderValidator(db, bc, transactionCreator, _ => p, Right(_), matcherSettings, MatcherAccount, ntpTime), bc)
-  }
-
-  private def settingsTest(settings: MatcherSettings)(f: OrderValidator => Any): Unit = {
-    val bc = stub[Blockchain]
-    (bc.assetDescription _).when(wbtc).returns(mkAssetDescription(8)).anyNumberOfTimes()
-    val transactionCreator = new ExchangeTransactionCreator(bc, MatcherAccount, matcherSettings)
-    f(new OrderValidator(db, bc, transactionCreator, _ => defaultPortfolio, Right(_), settings, MatcherAccount, ntpTime))
-  }
-
-  private def validateOrderProofsTest(proofs: Seq[ByteStr]): Unit = portfolioTest(defaultPortfolio) { (ov, bc) =>
->>>>>>> 25ce89d3
     val pk            = PrivateKeyAccount(randomBytes())
     val accountScript = ScriptV1(ScriptVersion.Versions.V2, Terms.TRUE, checkSize = false).explicitGet()
 
