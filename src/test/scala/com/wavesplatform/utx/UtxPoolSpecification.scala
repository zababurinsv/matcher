package com.wavesplatform.utx

import java.nio.file.Files

import com.typesafe.config.ConfigFactory
import com.wavesplatform._
import com.wavesplatform.account.{Address, PrivateKeyAccount, PublicKeyAccount}
import com.wavesplatform.block.Block
import com.wavesplatform.common.state.ByteStr
import com.wavesplatform.common.utils.EitherExt2
import com.wavesplatform.database.LevelDBWriter
import com.wavesplatform.db.openDB
import com.wavesplatform.features.BlockchainFeatures
import com.wavesplatform.history.StorageFactory
import com.wavesplatform.lagonaki.mocks.TestBlock
import com.wavesplatform.lang.v1.compiler.Terms.EXPR
import com.wavesplatform.lang.v1.compiler.{CompilerContext, ExpressionCompiler}
import com.wavesplatform.mining._
import com.wavesplatform.settings._
import com.wavesplatform.state._
import com.wavesplatform.state.diffs._
import com.wavesplatform.transaction.Transaction
import com.wavesplatform.transaction.ValidationError.SenderIsBlacklisted
import com.wavesplatform.transaction.smart.SetScriptTransaction
import com.wavesplatform.transaction.smart.script.Script
import com.wavesplatform.transaction.smart.script.v1.ExprScript
import com.wavesplatform.transaction.transfer.MassTransferTransaction.ParsedTransfer
import com.wavesplatform.transaction.transfer._
import com.wavesplatform.utils.Time
import com.wavesplatform.utx.UtxPoolSpecification.TempDB
import org.scalacheck.Gen
import org.scalacheck.Gen._
import org.scalamock.scalatest.MockFactory
import org.scalatest.prop.PropertyChecks
import org.scalatest.{FreeSpec, Matchers}

import scala.concurrent.duration._

private object UtxPoolSpecification {
  final case class TempDB(fs: FunctionalitySettings) {
    val path   = Files.createTempDirectory("leveldb-test")
    val db     = openDB(path.toAbsolutePath.toString)
    val writer = new LevelDBWriter(db, fs, 100000, 2000, 120 * 60 * 1000)

    Runtime.getRuntime.addShutdownHook(new Thread(() => {
      db.close()
      TestHelpers.deleteRecursively(path)
    }))
  }
}

class UtxPoolSpecification extends FreeSpec with Matchers with MockFactory with PropertyChecks with TransactionGen with NoShrink {
  val PoolDefaultMaxBytes = 50 * 1024 * 1024 // 50 MB

  import CommonValidation.{ScriptExtraFee => extraFee}
  import FunctionalitySettings.TESTNET.{maxTransactionTimeBackOffset => maxAge}

  private def mkBlockchain(senderAccount: Address, senderBalance: Long) = {
    val config          = ConfigFactory.load()
    val genesisSettings = TestHelpers.genesisSettings(Map(senderAccount -> senderBalance))
    val origSettings    = WavesSettings.fromConfig(config)
    val settings = origSettings.copy(
      blockchainSettings = BlockchainSettings(
        'T',
        FunctionalitySettings.TESTNET.copy(
          preActivatedFeatures = Map(
            BlockchainFeatures.MassTransfer.id  -> 0,
            BlockchainFeatures.SmartAccounts.id -> 0,
            BlockchainFeatures.Ride4DApps.id    -> 0
          )),
        genesisSettings
      ),
      featuresSettings = origSettings.featuresSettings.copy(autoShutdownOnUnsupportedFeature = false)
    )

<<<<<<< HEAD
    val dbContext = TempDB(settings.blockchainSettings.functionalitySettings)
    val bcu       = StorageFactory(settings, dbContext.db, new TestTime())
=======
    val bcu = StorageFactory(settings, db, new TestTime(), ignorePortfolioChanged)
>>>>>>> ea14154b
    bcu.processBlock(Block.genesis(genesisSettings).explicitGet()).explicitGet()
    bcu
  }

  private def transfer(sender: PrivateKeyAccount, maxAmount: Long, time: Time) =
    (for {
      amount    <- chooseNum(1, (maxAmount * 0.9).toLong)
      recipient <- accountGen
      fee       <- chooseNum(extraFee, (maxAmount * 0.1).toLong)
    } yield TransferTransactionV1.selfSigned(None, sender, recipient, amount, time.getTimestamp(), None, fee, Array.empty[Byte]).explicitGet())
      .label("transferTransaction")

  private def transferWithRecipient(sender: PrivateKeyAccount, recipient: PublicKeyAccount, maxAmount: Long, time: Time) =
    (for {
      amount <- chooseNum(1, (maxAmount * 0.9).toLong)
      fee    <- chooseNum(extraFee, (maxAmount * 0.1).toLong)
    } yield TransferTransactionV1.selfSigned(None, sender, recipient, amount, time.getTimestamp(), None, fee, Array.empty[Byte]).explicitGet())
      .label("transferWithRecipient")

  private def massTransferWithRecipients(sender: PrivateKeyAccount, recipients: List[PublicKeyAccount], maxAmount: Long, time: Time) = {
    val amount    = maxAmount / (recipients.size + 1)
    val transfers = recipients.map(r => ParsedTransfer(r.toAddress, amount))
    val minFee    = CommonValidation.FeeConstants(TransferTransaction.typeId) + CommonValidation.FeeConstants(MassTransferTransaction.typeId) * transfers.size
    val txs = for { fee <- chooseNum(minFee, amount) } yield
      MassTransferTransaction.selfSigned(None, sender, transfers, time.getTimestamp(), fee, Array.empty[Byte]).explicitGet()
    txs.label("transferWithRecipient")
  }

  private val stateGen = for {
    sender        <- accountGen.label("sender")
    senderBalance <- positiveLongGen.label("senderBalance")
    if senderBalance > 100000L
  } yield {
    val bcu = mkBlockchain(sender, senderBalance)
    (sender, senderBalance, bcu)
  }

  private val twoOutOfManyValidPayments = (for {
    (sender, senderBalance, bcu) <- stateGen
    recipient                    <- accountGen
    n                            <- chooseNum(3, 10)
    fee                          <- chooseNum(extraFee, (senderBalance * 0.01).toLong)
    offset                       <- chooseNum(1000L, 2000L)
  } yield {
    val time = new TestTime()
    val utx =
      new UtxPoolImpl(
        time,
        bcu,
        ignorePortfolioChanged,
        FunctionalitySettings.TESTNET,
        UtxSettings(10, PoolDefaultMaxBytes, Set.empty, Set.empty, 5.minutes, allowTransactionsFromSmartAccounts = true)
      )
    val amountPart = (senderBalance - fee) / 2 - fee
    val txs        = for (_ <- 1 to n) yield createWavesTransfer(sender, recipient, amountPart, fee, time.getTimestamp()).explicitGet()
    (utx, time, txs, (offset + 1000).millis)
  }).label("twoOutOfManyValidPayments")

  private val emptyUtxPool = stateGen
    .map {
      case (sender, _, bcu) =>
        val time = new TestTime()
        val utxPool =
          new UtxPoolImpl(
            time,
            bcu,
            ignorePortfolioChanged,
            FunctionalitySettings.TESTNET,
            UtxSettings(10, PoolDefaultMaxBytes, Set.empty, Set.empty, 5.minutes, allowTransactionsFromSmartAccounts = true)
          )
        (sender, bcu, utxPool)
    }
    .label("emptyUtxPool")

  private val withValidPayments = (for {
    (sender, senderBalance, bcu) <- stateGen
    recipient                    <- accountGen
    time = new TestTime()
    txs <- Gen.nonEmptyListOf(transferWithRecipient(sender, recipient, senderBalance / 10, time))
  } yield {
<<<<<<< HEAD
    val settings = UtxSettings(10, PoolDefaultMaxBytes, Set.empty, Set.empty, 5.minutes, allowTransactionsFromSmartAccounts = true)
    val utxPool  = new UtxPoolImpl(time, bcu, FunctionalitySettings.TESTNET, settings)
=======
    val settings = UtxSettings(10, Set.empty, Set.empty, 5.minutes, allowTransactionsFromSmartAccounts = true)
    val utxPool  = new UtxPoolImpl(time, bcu, ignorePortfolioChanged, FunctionalitySettings.TESTNET, settings)
>>>>>>> ea14154b
    txs.foreach(utxPool.putIfNew)
    (sender, bcu, utxPool, time, settings)
  }).label("withValidPayments")

  private val withBlacklisted = (for {
    (sender, senderBalance, bcu) <- stateGen
    recipient                    <- accountGen
    time = new TestTime()
    txs <- Gen.nonEmptyListOf(transferWithRecipient(sender, recipient, senderBalance / 10, time)) // @TODO: Random transactions
  } yield {
<<<<<<< HEAD
    val settings =
      UtxSettings(10, PoolDefaultMaxBytes, Set(sender.address), Set.empty, 5.minutes, allowTransactionsFromSmartAccounts = true)
    val utxPool = new UtxPoolImpl(time, bcu, FunctionalitySettings.TESTNET, settings)
=======
    val settings = UtxSettings(10, Set(sender.address), Set.empty, 5.minutes, allowTransactionsFromSmartAccounts = true)
    val utxPool  = new UtxPoolImpl(time, bcu, ignorePortfolioChanged, FunctionalitySettings.TESTNET, settings)
>>>>>>> ea14154b
    (sender, utxPool, txs)
  }).label("withBlacklisted")

  private val withBlacklistedAndAllowedByRule = (for {
    (sender, senderBalance, bcu) <- stateGen
    recipient                    <- accountGen
    time = new TestTime()
    txs <- Gen.nonEmptyListOf(transferWithRecipient(sender, recipient, senderBalance / 10, time)) // @TODO: Random transactions
  } yield {
    val settings =
<<<<<<< HEAD
      UtxSettings(txs.length, PoolDefaultMaxBytes, Set(sender.address), Set(recipient.address), 5.minutes, allowTransactionsFromSmartAccounts = true)
    val utxPool = new UtxPoolImpl(time, bcu, FunctionalitySettings.TESTNET, settings)
=======
      UtxSettings(txs.length, Set(sender.address), Set(recipient.address), 5.minutes, allowTransactionsFromSmartAccounts = true)
    val utxPool = new UtxPoolImpl(time, bcu, ignorePortfolioChanged, FunctionalitySettings.TESTNET, settings)
>>>>>>> ea14154b
    (sender, utxPool, txs)
  }).label("withBlacklistedAndAllowedByRule")

  private def massTransferWithBlacklisted(allowRecipients: Boolean) =
    (for {
      (sender, senderBalance, bcu) <- stateGen
      addressGen = Gen.listOf(accountGen).filter(list => if (allowRecipients) list.nonEmpty else true)
      recipients <- addressGen
      time = new TestTime()
      txs <- Gen.nonEmptyListOf(massTransferWithRecipients(sender, recipients, senderBalance / 10, time))
    } yield {
      val whitelist: Set[String] = if (allowRecipients) recipients.map(_.address).toSet else Set.empty
<<<<<<< HEAD
      val settings =
        UtxSettings(txs.length, PoolDefaultMaxBytes, Set(sender.address), whitelist, 5.minutes, allowTransactionsFromSmartAccounts = true)
      val utxPool = new UtxPoolImpl(time, bcu, FunctionalitySettings.TESTNET, settings)
=======
      val settings               = UtxSettings(txs.length, Set(sender.address), whitelist, 5.minutes, allowTransactionsFromSmartAccounts = true)
      val utxPool                = new UtxPoolImpl(time, bcu, ignorePortfolioChanged, FunctionalitySettings.TESTNET, settings)
>>>>>>> ea14154b
      (sender, utxPool, txs)
    }).label("massTransferWithBlacklisted")

  private def utxTest(utxSettings: UtxSettings =
                        UtxSettings(20, PoolDefaultMaxBytes, Set.empty, Set.empty, 5.minutes, allowTransactionsFromSmartAccounts = true),
                      txCount: Int = 10)(f: (Seq[TransferTransactionV1], UtxPool, TestTime) => Unit): Unit =
    forAll(stateGen, chooseNum(2, txCount).label("txCount")) {
      case ((sender, senderBalance, bcu), count) =>
        val time = new TestTime()

        forAll(listOfN(count, transfer(sender, senderBalance / 2, time))) { txs =>
          val utx = new UtxPoolImpl(time, bcu, ignorePortfolioChanged, FunctionalitySettings.TESTNET, utxSettings)
          f(txs, utx, time)
        }
    }

  private val dualTxGen: Gen[(UtxPool, TestTime, Seq[Transaction], Seq[Transaction])] =
    for {
      (sender, senderBalance, bcu) <- stateGen
      ts = System.currentTimeMillis()
      count1 <- chooseNum(5, 10)
      tx1    <- listOfN(count1, transfer(sender, senderBalance / 2, new TestTime(ts)))
      tx2    <- listOfN(count1, transfer(sender, senderBalance / 2, new TestTime(ts + maxAge.toMillis + 1000)))
    } yield {
      val time = new TestTime()
      val utx = new UtxPoolImpl(
        time,
        bcu,
        ignorePortfolioChanged,
        FunctionalitySettings.TESTNET,
        UtxSettings(10, PoolDefaultMaxBytes, Set.empty, Set.empty, 5.minutes, allowTransactionsFromSmartAccounts = true)
      )
      (utx, time, tx1, tx2)
    }

  private val expr: EXPR = {
    val code =
      """let x = 1
        |let y = 2
        |true""".stripMargin
    ExpressionCompiler.compile(code, CompilerContext.empty).explicitGet()
  }

  private val script: Script = ExprScript(expr).explicitGet()

  private def preconditionsGen(lastBlockId: ByteStr, master: PrivateKeyAccount): Gen[Seq[Block]] =
    for {
      version <- Gen.oneOf(SetScriptTransaction.supportedVersions.toSeq)
      ts      <- timestampGen
    } yield {
      val setScript = SetScriptTransaction.selfSigned(master, Some(script), 100000, ts + 1).explicitGet()
      Seq(TestBlock.create(ts + 1, lastBlockId, Seq(setScript)))
    }

  private def withScriptedAccount(scEnabled: Boolean): Gen[(PrivateKeyAccount, Long, UtxPoolImpl, Long)] =
    for {
      (sender, senderBalance, bcu) <- stateGen
      preconditions                <- preconditionsGen(bcu.lastBlockId.get, sender)
    } yield {
      val smartAccountsFs = TestFunctionalitySettings.Enabled.copy(preActivatedFeatures = Map(BlockchainFeatures.SmartAccounts.id -> 0))
      preconditions.foreach(b => bcu.processBlock(b).explicitGet())
      val utx = new UtxPoolImpl(
        new TestTime(),
        bcu,
        ignorePortfolioChanged,
        smartAccountsFs,
        UtxSettings(10, PoolDefaultMaxBytes, Set.empty, Set.empty, 1.day, allowTransactionsFromSmartAccounts = scEnabled)
      )

      (sender, senderBalance, utx, bcu.lastBlock.fold(0L)(_.timestamp))
    }

  private def transactionV1Gen(sender: PrivateKeyAccount, ts: Long, feeAmount: Long): Gen[TransferTransactionV1] = accountGen.map { recipient =>
    TransferTransactionV1.selfSigned(None, sender, recipient, waves(1), ts, None, feeAmount, Array.emptyByteArray).explicitGet()
  }

  private def transactionV2Gen(sender: PrivateKeyAccount, ts: Long, feeAmount: Long): Gen[TransferTransactionV2] = accountGen.map { recipient =>
    TransferTransactionV2.selfSigned(None, sender, recipient, waves(1), ts, None, feeAmount, Array.emptyByteArray).explicitGet()
  }

  "UTX Pool" - {
    "does not add new transactions when full" in utxTest(
      UtxSettings(1, PoolDefaultMaxBytes, Set.empty, Set.empty, 5.minutes, allowTransactionsFromSmartAccounts = true)) { (txs, utx, _) =>
      utx.putIfNew(txs.head) shouldBe 'right
      all(txs.tail.map(t => utx.putIfNew(t))) should produce("pool size limit")
    }

    "does not add new transactions when full in bytes" in utxTest(
      UtxSettings(999999, 152, Set.empty, Set.empty, 5.minutes, allowTransactionsFromSmartAccounts = true)) { (txs, utx, _) =>
      utx.putIfNew(txs.head) shouldBe 'right
      all(txs.tail.map(t => utx.putIfNew(t))) should produce("pool bytes size limit")
    }

    "does not broadcast the same transaction twice" in utxTest() { (txs, utx, _) =>
      utx.putIfNew(txs.head) shouldBe 'right
      utx.putIfNew(txs.head) shouldBe 'right
    }

    "evicts expired transactions when removeAll is called" in forAll(dualTxGen) {
      case (utx, time, txs1, txs2) =>
        all(txs1.map(utx.putIfNew)) shouldBe 'right
        utx.all.size shouldEqual txs1.size

        time.advance(maxAge + 1000.millis)
        utx.removeAll(Seq.empty)

        all(txs2.map(utx.putIfNew)) shouldBe 'right
        utx.all.size shouldEqual txs2.size
    }

    "packUnconfirmed result is limited by constraint" in forAll(dualTxGen) {
      case (utx, time, txs, _) =>
        all(txs.map(utx.putIfNew)) shouldBe 'right
        utx.all.size shouldEqual txs.size

        val maxNumber             = Math.max(utx.all.size / 2, 3)
        val rest                  = limitByNumber(maxNumber)
        val (packed, restUpdated) = utx.packUnconfirmed(rest)

        packed.lengthCompare(maxNumber) should be <= 0
        if (maxNumber <= utx.all.size) restUpdated.isEmpty shouldBe true
    }

    "evicts expired transactions when packUnconfirmed is called" in forAll(dualTxGen) {
      case (utx, time, txs, _) =>
        all(txs.map(utx.putIfNew)) shouldBe 'right
        utx.all.size shouldEqual txs.size

        time.advance(maxAge + 1000.millis)

        val (packed, _) = utx.packUnconfirmed(limitByNumber(100))
        packed shouldBe 'empty
        utx.all shouldBe 'empty
    }

    "evicts one of mutually invalid transactions when packUnconfirmed is called" in forAll(twoOutOfManyValidPayments) {
      case (utx, time, txs, offset) =>
        all(txs.map(utx.putIfNew)) shouldBe 'right
        utx.all.size shouldEqual txs.size

        time.advance(offset)

        val (packed, _) = utx.packUnconfirmed(limitByNumber(100))
        packed.size shouldBe 2
        utx.all.size shouldBe 2
    }

    "portfolio" - {
      "returns a count of assets from the state if there is no transaction" in forAll(emptyUtxPool) {
        case (sender, state, utxPool) =>
          val basePortfolio = state.portfolio(sender)

          utxPool.size shouldBe 0
          val utxPortfolio = utxPool.portfolio(sender)

          basePortfolio shouldBe utxPortfolio
      }

      "taking into account unconfirmed transactions" in forAll(withValidPayments) {
        case (sender, state, utxPool, _, _) =>
          val basePortfolio = state.portfolio(sender)

          utxPool.size should be > 0
          val utxPortfolio = utxPool.portfolio(sender)

          utxPortfolio.balance should be <= basePortfolio.balance
          utxPortfolio.lease.out should be <= basePortfolio.lease.out
          // should not be changed
          utxPortfolio.lease.in shouldBe basePortfolio.lease.in
          utxPortfolio.assets.foreach {
            case (assetId, count) =>
              count should be <= basePortfolio.assets.getOrElse(assetId, count)
          }
      }

      "is changed after transactions with these assets are removed" in forAll(withValidPayments) {
        case (sender, _, utxPool, time, settings) =>
          val utxPortfolioBefore = utxPool.portfolio(sender)
          val poolSizeBefore     = utxPool.size

          time.advance(maxAge * 2)
          utxPool.packUnconfirmed(limitByNumber(100))

          poolSizeBefore should be > utxPool.size
          val utxPortfolioAfter = utxPool.portfolio(sender)

          utxPortfolioAfter.balance should be >= utxPortfolioBefore.balance
          utxPortfolioAfter.lease.out should be >= utxPortfolioBefore.lease.out
          utxPortfolioAfter.assets.foreach {
            case (assetId, count) =>
              count should be >= utxPortfolioBefore.assets.getOrElse(assetId, count)
          }
      }
    }

    "blacklisting" - {
      "prevent a transfer transaction from specific addresses" in {
        val transferGen = Gen.oneOf(withBlacklisted, massTransferWithBlacklisted(allowRecipients = false))
        forAll(transferGen) {
          case (_, utxPool, txs) =>
            val r = txs.forall { tx =>
              utxPool.putIfNew(tx) match {
                case Left(SenderIsBlacklisted(_)) => true
                case _                            => false
              }
            }

            r shouldBe true
            utxPool.all.size shouldEqual 0
        }
      }

      "allow a transfer transaction from blacklisted address to specific addresses" in {
        val transferGen = Gen.oneOf(withBlacklistedAndAllowedByRule, massTransferWithBlacklisted(allowRecipients = true))
        forAll(transferGen) {
          case (_, utxPool, txs) =>
            all(txs.map { t =>
              utxPool.putIfNew(t)
            }) shouldBe 'right
            utxPool.all.size shouldEqual txs.size
        }
      }
    }

    "smart accounts" - {
      "signed txs from scripted account is not allowed" in {
        val enoughFeeTxWithScriptedAccount =
          for {
            (sender, senderBalance, utx, ts) <- withScriptedAccount(true)
            feeAmount                        <- choose(extraFee, senderBalance / 2)
            tx                               <- transactionV1Gen(sender, ts + 1, feeAmount)
          } yield (utx, tx)

        val (utx, tx) = enoughFeeTxWithScriptedAccount.sample.getOrElse(throw new IllegalStateException("NO SAMPLE"))
        utx.putIfNew(tx) should produce("signature from scripted account")
      }

      "any transaction from scripted account is not allowed if smartAccounts disabled in utx pool" - {

        def enoughFeeTxWithScriptedAccount(version: Int): Gen[(UtxPoolImpl, TransferTransaction)] =
          for {
            (sender, senderBalance, utx, ts) <- withScriptedAccount(false)
            feeAmount                        <- choose(extraFee, senderBalance / 2)
            tx <- version match {
              case 1 => transactionV1Gen(sender, ts + 1, feeAmount)
              case 2 => transactionV2Gen(sender, ts + 1, feeAmount)
            }
          } yield (utx, tx)

        "v1" in {
          val (utx1, tx1) = enoughFeeTxWithScriptedAccount(1).sample.getOrElse(throw new IllegalStateException("NO SAMPLE"))
          utx1.putIfNew(tx1) shouldBe 'left
        }
        "v2" in {
          val (utx2, tx2) = enoughFeeTxWithScriptedAccount(2).sample.getOrElse(throw new IllegalStateException("NO SAMPLE"))
          utx2.putIfNew(tx2) should produce("denied from UTX pool")
        }
      }
    }
  }

  private def limitByNumber(n: Int): MultiDimensionalMiningConstraint = MultiDimensionalMiningConstraint(
    OneDimensionalMiningConstraint(n, TxEstimators.one),
    OneDimensionalMiningConstraint(n, TxEstimators.one)
  )

}<|MERGE_RESOLUTION|>--- conflicted
+++ resolved
@@ -26,8 +26,9 @@
 import com.wavesplatform.transaction.smart.script.v1.ExprScript
 import com.wavesplatform.transaction.transfer.MassTransferTransaction.ParsedTransfer
 import com.wavesplatform.transaction.transfer._
+import com.wavesplatform.utils.Implicits.SubjectOps
 import com.wavesplatform.utils.Time
-import com.wavesplatform.utx.UtxPoolSpecification.TempDB
+import monix.reactive.subjects.Subject
 import org.scalacheck.Gen
 import org.scalacheck.Gen._
 import org.scalamock.scalatest.MockFactory
@@ -37,10 +38,12 @@
 import scala.concurrent.duration._
 
 private object UtxPoolSpecification {
+  private val ignorePortfolioChanged: Subject[Address, Address] = Subject.empty[Address]
+
   final case class TempDB(fs: FunctionalitySettings) {
     val path   = Files.createTempDirectory("leveldb-test")
     val db     = openDB(path.toAbsolutePath.toString)
-    val writer = new LevelDBWriter(db, fs, 100000, 2000, 120 * 60 * 1000)
+    val writer = new LevelDBWriter(db, ignorePortfolioChanged, fs, 100000, 2000, 120 * 60 * 1000)
 
     Runtime.getRuntime.addShutdownHook(new Thread(() => {
       db.close()
@@ -54,6 +57,7 @@
 
   import CommonValidation.{ScriptExtraFee => extraFee}
   import FunctionalitySettings.TESTNET.{maxTransactionTimeBackOffset => maxAge}
+  import UtxPoolSpecification._
 
   private def mkBlockchain(senderAccount: Address, senderBalance: Long) = {
     val config          = ConfigFactory.load()
@@ -73,12 +77,8 @@
       featuresSettings = origSettings.featuresSettings.copy(autoShutdownOnUnsupportedFeature = false)
     )
 
-<<<<<<< HEAD
     val dbContext = TempDB(settings.blockchainSettings.functionalitySettings)
-    val bcu       = StorageFactory(settings, dbContext.db, new TestTime())
-=======
-    val bcu = StorageFactory(settings, db, new TestTime(), ignorePortfolioChanged)
->>>>>>> ea14154b
+    val bcu       = StorageFactory(settings, dbContext.db, new TestTime(), ignorePortfolioChanged)
     bcu.processBlock(Block.genesis(genesisSettings).explicitGet()).explicitGet()
     bcu
   }
@@ -159,13 +159,8 @@
     time = new TestTime()
     txs <- Gen.nonEmptyListOf(transferWithRecipient(sender, recipient, senderBalance / 10, time))
   } yield {
-<<<<<<< HEAD
     val settings = UtxSettings(10, PoolDefaultMaxBytes, Set.empty, Set.empty, 5.minutes, allowTransactionsFromSmartAccounts = true)
-    val utxPool  = new UtxPoolImpl(time, bcu, FunctionalitySettings.TESTNET, settings)
-=======
-    val settings = UtxSettings(10, Set.empty, Set.empty, 5.minutes, allowTransactionsFromSmartAccounts = true)
     val utxPool  = new UtxPoolImpl(time, bcu, ignorePortfolioChanged, FunctionalitySettings.TESTNET, settings)
->>>>>>> ea14154b
     txs.foreach(utxPool.putIfNew)
     (sender, bcu, utxPool, time, settings)
   }).label("withValidPayments")
@@ -176,14 +171,9 @@
     time = new TestTime()
     txs <- Gen.nonEmptyListOf(transferWithRecipient(sender, recipient, senderBalance / 10, time)) // @TODO: Random transactions
   } yield {
-<<<<<<< HEAD
     val settings =
       UtxSettings(10, PoolDefaultMaxBytes, Set(sender.address), Set.empty, 5.minutes, allowTransactionsFromSmartAccounts = true)
-    val utxPool = new UtxPoolImpl(time, bcu, FunctionalitySettings.TESTNET, settings)
-=======
-    val settings = UtxSettings(10, Set(sender.address), Set.empty, 5.minutes, allowTransactionsFromSmartAccounts = true)
-    val utxPool  = new UtxPoolImpl(time, bcu, ignorePortfolioChanged, FunctionalitySettings.TESTNET, settings)
->>>>>>> ea14154b
+    val utxPool = new UtxPoolImpl(time, bcu, ignorePortfolioChanged, FunctionalitySettings.TESTNET, settings)
     (sender, utxPool, txs)
   }).label("withBlacklisted")
 
@@ -194,13 +184,8 @@
     txs <- Gen.nonEmptyListOf(transferWithRecipient(sender, recipient, senderBalance / 10, time)) // @TODO: Random transactions
   } yield {
     val settings =
-<<<<<<< HEAD
       UtxSettings(txs.length, PoolDefaultMaxBytes, Set(sender.address), Set(recipient.address), 5.minutes, allowTransactionsFromSmartAccounts = true)
-    val utxPool = new UtxPoolImpl(time, bcu, FunctionalitySettings.TESTNET, settings)
-=======
-      UtxSettings(txs.length, Set(sender.address), Set(recipient.address), 5.minutes, allowTransactionsFromSmartAccounts = true)
     val utxPool = new UtxPoolImpl(time, bcu, ignorePortfolioChanged, FunctionalitySettings.TESTNET, settings)
->>>>>>> ea14154b
     (sender, utxPool, txs)
   }).label("withBlacklistedAndAllowedByRule")
 
@@ -213,14 +198,9 @@
       txs <- Gen.nonEmptyListOf(massTransferWithRecipients(sender, recipients, senderBalance / 10, time))
     } yield {
       val whitelist: Set[String] = if (allowRecipients) recipients.map(_.address).toSet else Set.empty
-<<<<<<< HEAD
       val settings =
         UtxSettings(txs.length, PoolDefaultMaxBytes, Set(sender.address), whitelist, 5.minutes, allowTransactionsFromSmartAccounts = true)
-      val utxPool = new UtxPoolImpl(time, bcu, FunctionalitySettings.TESTNET, settings)
-=======
-      val settings               = UtxSettings(txs.length, Set(sender.address), whitelist, 5.minutes, allowTransactionsFromSmartAccounts = true)
-      val utxPool                = new UtxPoolImpl(time, bcu, ignorePortfolioChanged, FunctionalitySettings.TESTNET, settings)
->>>>>>> ea14154b
+      val utxPool = new UtxPoolImpl(time, bcu, ignorePortfolioChanged, FunctionalitySettings.TESTNET, settings)
       (sender, utxPool, txs)
     }).label("massTransferWithBlacklisted")
 
