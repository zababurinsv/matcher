package com.wavesplatform.utils

import com.wavesplatform.lang.v1.compiler.Terms.{FUNCTION_CALL, TRUE}
import com.wavesplatform.lang.v1.compiler.Types.BOOLEAN
import com.wavesplatform.lang.v1.evaluator.ctx.{EvaluationContext, UserFunction}
import org.scalatest.{FreeSpec, Matchers}

class UtilsSpecification extends FreeSpec with Matchers {

  "estimate()" - {
    "handles functions that depend on each other" in {
<<<<<<< HEAD
      val callee = UserFunction("callee", BOOLEAN)(TRUE)
      val caller = UserFunction("caller", BOOLEAN)(FUNCTION_CALL(callee.header, List.empty))
=======
      val callee = UserFunction("callee", BOOLEAN, "test users true") { _ =>
        TRUE
      }
      val caller = UserFunction("caller", BOOLEAN, "test call") { _ =>
        FUNCTION_CALL(callee.header, List.empty)
      }
>>>>>>> 7b49e8da
      val ctx = EvaluationContext(
        typeDefs = Map.empty,
        letDefs = Map.empty,
        functions = Seq(caller, callee).map(f => f.header -> f)(collection.breakOut)
      )
      estimate(ctx).size shouldBe 2
    }
  }
}<|MERGE_RESOLUTION|>--- conflicted
+++ resolved
@@ -9,17 +9,8 @@
 
   "estimate()" - {
     "handles functions that depend on each other" in {
-<<<<<<< HEAD
-      val callee = UserFunction("callee", BOOLEAN)(TRUE)
-      val caller = UserFunction("caller", BOOLEAN)(FUNCTION_CALL(callee.header, List.empty))
-=======
-      val callee = UserFunction("callee", BOOLEAN, "test users true") { _ =>
-        TRUE
-      }
-      val caller = UserFunction("caller", BOOLEAN, "test call") { _ =>
-        FUNCTION_CALL(callee.header, List.empty)
-      }
->>>>>>> 7b49e8da
+      val callee = UserFunction("callee", BOOLEAN, "test users true")(TRUE)
+      val caller = UserFunction("caller", BOOLEAN, "test call")(FUNCTION_CALL(callee.header, List.empty))
       val ctx = EvaluationContext(
         typeDefs = Map.empty,
         letDefs = Map.empty,
