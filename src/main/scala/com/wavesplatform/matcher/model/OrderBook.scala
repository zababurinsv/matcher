--- conflicted
+++ resolved
@@ -41,11 +41,7 @@
       .orElse(ob.asks.find { case (_, v) => v.exists(_.order.id() == orderId) })
       .fold(Option.empty[OrderCanceled]) {
         case (_, v) =>
-<<<<<<< HEAD
-          Some(OrderCanceled(v.find(_.order.id() == orderId).get))
-=======
-          Some(OrderCanceled(v.find(_.order.idStr() == orderId).get, unmatchable = false))
->>>>>>> 82698f82
+          Some(OrderCanceled(v.find(_.order.id() == orderId).get, unmatchable = false))
       }
   }
 
