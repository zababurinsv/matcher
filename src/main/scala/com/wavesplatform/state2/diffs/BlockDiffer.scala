package com.wavesplatform.state2.diffs

import cats.Monoid
import cats.implicits._
import com.wavesplatform.features.{BlockchainFeatures, FeatureProvider}
import com.wavesplatform.metrics.Instrumented
import com.wavesplatform.settings.FunctionalitySettings
import com.wavesplatform.state2._
import com.wavesplatform.state2.patch.LeasePatch
import com.wavesplatform.state2.reader.{CompositeStateReader, StateReader}
import scorex.account.Address
import scorex.block.{Block, MicroBlock}
import scorex.transaction.ValidationError.ActivationError
import scorex.transaction.{Signed, Transaction, ValidationError}
import scorex.utils.ScorexLogging

import scala.collection.SortedMap

object BlockDiffer extends ScorexLogging with Instrumented {

  def right(diff: Diff): Either[ValidationError, Diff] = Right(diff)

  def fromBlock(settings: FunctionalitySettings, fp: FeatureProvider, s: StateReader, maybePrevBlock: Option[Block], block: Block): Either[ValidationError, BlockDiff] = {
    val blockSigner = block.signerData.generator.toAddress
    val stateHeight = s.height

    // height switch is next after activation
<<<<<<< HEAD
    val ng4060switchHeight = featureProvider.featureActivationHeight(BlockchainFeatures.NG.id).getOrElse(Int.MaxValue)
=======
    val ng4060switchHeight = fp.featureActivatedHeight(BlockchainFeatures.NG.id).getOrElse(Int.MaxValue)
>>>>>>> 42f8cbd2

    lazy val prevBlockFeeDistr: Option[Diff] =
      if (stateHeight > ng4060switchHeight)
        maybePrevBlock
          .map(prevBlock => Diff.empty.copy(
            portfolios = Map(blockSigner -> prevBlock.prevBlockFeePart)))
      else None

    lazy val currentBlockFeeDistr =
      if (stateHeight < ng4060switchHeight)
        Some(Diff.empty.copy(portfolios = Map(blockSigner -> block.feesPortfolio)))
      else
        None

    val prevBlockTimestamp = maybePrevBlock.map(_.timestamp)
    for {
      _ <- Signed.validateSignatures(block)
      r <- apply(settings, s, prevBlockTimestamp)(block.signerData.generator, prevBlockFeeDistr, currentBlockFeeDistr, block.timestamp, block.transactionData, 1)
    } yield r
  }

  def fromMicroBlock(settings: FunctionalitySettings, fp: FeatureProvider, s: StateReader, pervBlockTimestamp: Option[Long], micro: MicroBlock, timestamp: Long): Either[ValidationError, BlockDiff] = {
    for {
    // microblocks are processed within block which is next after 40-only-block which goes on top of activated height
      _ <- Either.cond(fp.featureActivatedHeight(BlockchainFeatures.NG.id).exists(s.height > _), (), ActivationError(s"MicroBlocks are not yet activated, current height=${s.height}"))
      _ <- Signed.validateSignatures(micro)
      r <- apply(settings, s, pervBlockTimestamp)(micro.generator, None, None, timestamp, micro.transactionData, 0)
    } yield r
  }

  def unsafeDiffMany(settings: FunctionalitySettings, fp: FeatureProvider, s: StateReader, prevBlock: Option[Block])(blocks: Seq[Block]): BlockDiff =
    blocks.foldLeft((Monoid[BlockDiff].empty, prevBlock)) { case ((diff, prev), block) =>
      val blockDiff = fromBlock(settings, fp, new CompositeStateReader(s, diff), prev, block).explicitGet()
      (Monoid[BlockDiff].combine(diff, blockDiff), Some(block))
    }._1

  private def apply(settings: FunctionalitySettings, s: StateReader, pervBlockTimestamp: Option[Long])
                   (blockGenerator: Address, prevBlockFeeDistr: Option[Diff], currentBlockFeeDistr: Option[Diff],
                    timestamp: Long, txs: Seq[Transaction], heightDiff: Int): Either[ValidationError, BlockDiff] = {
    val currentBlockHeight = s.height + heightDiff
    val txDiffer = TransactionDiffer(settings, pervBlockTimestamp, timestamp, currentBlockHeight) _

    val txsDiffEi = currentBlockFeeDistr match {
      case Some(feedistr) =>
        txs.foldLeft(right(Monoid.combine(prevBlockFeeDistr.orEmpty, feedistr))) { case (ei, tx) => ei.flatMap(diff =>
          txDiffer(new CompositeStateReader(s, diff.asBlockDiff), tx)
            .map(newDiff => diff.combine(newDiff)))
        }
      case None =>
        txs.foldLeft(right(prevBlockFeeDistr.orEmpty)) { case (ei, tx) => ei.flatMap(diff =>
          txDiffer(new CompositeStateReader(s, diff.asBlockDiff), tx)
            .map(newDiff => diff.combine(newDiff.copy(portfolios = newDiff.portfolios.combine(Map(blockGenerator -> tx.feeDiff()).mapValues(_.multiply(Block.CurrentBlockFeePart)))))))
        }
    }

    txsDiffEi.map { d =>
      val diff = if (currentBlockHeight == settings.resetEffectiveBalancesAtHeight)
        Monoid.combine(d, LeasePatch(new CompositeStateReader(s, d.asBlockDiff)))
      else d
      val newSnapshots = diff.portfolios
        .collect { case (acc, portfolioDiff) if portfolioDiff.balance != 0 || portfolioDiff.effectiveBalance != 0 =>
          val oldPortfolio = s.partialPortfolio(acc, Set.empty[ByteStr])
          if (s.lastUpdateHeight(acc).contains(currentBlockHeight)) {
            throw new Exception(s"CRITICAL: attempting to build a circular reference in snapshot list. " +
              s"acc=$acc, currentBlockHeight=$currentBlockHeight")
          }
          acc -> SortedMap(currentBlockHeight -> Snapshot(
            prevHeight = s.lastUpdateHeight(acc).getOrElse(0),
            balance = oldPortfolio.balance + portfolioDiff.balance,
            effectiveBalance = oldPortfolio.effectiveBalance + portfolioDiff.effectiveBalance))
        }
      BlockDiff(diff, heightDiff, newSnapshots)
    }
  }
}<|MERGE_RESOLUTION|>--- conflicted
+++ resolved
@@ -25,11 +25,7 @@
     val stateHeight = s.height
 
     // height switch is next after activation
-<<<<<<< HEAD
-    val ng4060switchHeight = featureProvider.featureActivationHeight(BlockchainFeatures.NG.id).getOrElse(Int.MaxValue)
-=======
-    val ng4060switchHeight = fp.featureActivatedHeight(BlockchainFeatures.NG.id).getOrElse(Int.MaxValue)
->>>>>>> 42f8cbd2
+    val ng4060switchHeight = fp.featureActivationHeight(BlockchainFeatures.NG.id).getOrElse(Int.MaxValue)
 
     lazy val prevBlockFeeDistr: Option[Diff] =
       if (stateHeight > ng4060switchHeight)
@@ -54,7 +50,7 @@
   def fromMicroBlock(settings: FunctionalitySettings, fp: FeatureProvider, s: StateReader, pervBlockTimestamp: Option[Long], micro: MicroBlock, timestamp: Long): Either[ValidationError, BlockDiff] = {
     for {
     // microblocks are processed within block which is next after 40-only-block which goes on top of activated height
-      _ <- Either.cond(fp.featureActivatedHeight(BlockchainFeatures.NG.id).exists(s.height > _), (), ActivationError(s"MicroBlocks are not yet activated, current height=${s.height}"))
+      _ <- Either.cond(fp.featureActivationHeight(BlockchainFeatures.NG.id).exists(s.height > _), (), ActivationError(s"MicroBlocks are not yet activated, current height=${s.height}"))
       _ <- Signed.validateSignatures(micro)
       r <- apply(settings, s, pervBlockTimestamp)(micro.generator, None, None, timestamp, micro.transactionData, 0)
     } yield r
