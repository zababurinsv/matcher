package com.wavesplatform.transaction.assets

import com.google.common.primitives.Bytes
import com.wavesplatform.crypto
import monix.eval.Coeval
import com.wavesplatform.account.{PrivateKeyAccount, PublicKeyAccount}
import com.wavesplatform.transaction._
import cats.implicits._
import com.wavesplatform.common.state.ByteStr
import com.wavesplatform.transaction.description._

import scala.util.{Failure, Success, Try}

final case class BurnTransactionV2 private (chainId: Byte,
                                            sender: PublicKeyAccount,
                                            assetId: ByteStr,
                                            quantity: Long,
                                            fee: Long,
                                            timestamp: Long,
                                            proofs: Proofs)
    extends BurnTransaction
    with FastHashId {

  override def builder: TransactionParser = BurnTransactionV2
  override def chainByte: Option[Byte]    = Some(chainId)

  override val bodyBytes: Coeval[Array[Byte]] =
    byteBase.map(base => Bytes.concat(Array(builder.typeId, version, chainId), base))

  override val bytes: Coeval[Array[Byte]] =
    (bodyBytes, proofs.bytes)
      .mapN { case (bb, pb) => Bytes.concat(Array(0: Byte), bb, pb) }

  override def version: Byte = 2
}

object BurnTransactionV2 extends TransactionParserFor[BurnTransactionV2] with TransactionParser.MultipleVersions {

  override val typeId: Byte                 = BurnTransaction.typeId
  override val supportedVersions: Set[Byte] = Set(2)

  override protected def parseTail(bytes: Array[Byte]): Try[BurnTransactionV2] = {
    Try {
      val chainId                                          = bytes(0)
      val (sender, assetId, quantity, fee, timestamp, end) = BurnTransaction.parseBase(1, bytes)

      (for {
        proofs <- Proofs.fromBytes(bytes.drop(end))
        tx     <- create(chainId, sender, assetId, quantity, fee, timestamp, proofs)
      } yield tx).fold(
        err => Failure(new Exception(err.toString)),
        t => Success(t)
      )
    }.flatten
  }

  def create(chainId: Byte,
             sender: PublicKeyAccount,
             assetId: ByteStr,
             quantity: Long,
             fee: Long,
             timestamp: Long,
             proofs: Proofs): Either[ValidationError, BurnTransactionV2] = {
    BurnTransaction
      .validateBurnParams(quantity, fee)
      .map(_ => BurnTransactionV2(chainId, sender, assetId, quantity, fee, timestamp, proofs))
  }

  def signed(chainId: Byte,
             sender: PublicKeyAccount,
             assetId: ByteStr,
             quantity: Long,
             fee: Long,
             timestamp: Long,
             signer: PrivateKeyAccount): Either[ValidationError, TransactionT] = {
    for {
      unsigned <- create(chainId, sender, assetId, quantity, fee, timestamp, Proofs.empty)
      proofs   <- Proofs.create(Seq(ByteStr(crypto.sign(signer, unsigned.bodyBytes()))))
    } yield unsigned.copy(proofs = proofs)
  }

  def selfSigned(chainId: Byte,
                 sender: PrivateKeyAccount,
                 assetId: ByteStr,
                 quantity: Long,
                 fee: Long,
<<<<<<< HEAD
                 timestamp: Long): Either[ValidationError, TransactionT] =
    signed(version, chainId, sender, assetId, quantity, fee, timestamp, sender)

  val byteDescription: ByteEntity[BurnTransactionV2] = {
    (
      ConstantByte(1, value = 0, name = "Transaction multiple version mark") ~
        ConstantByte(2, value = typeId, name = "Transaction type") ~
        ConstantByte(3, 2, "Version") ~
        OneByte(4, "Chain ID") ~
        PublicKeyAccountBytes(5, "Sender's public key") ~
        ByteStrDefinedLength(6, "Asset ID", AssetIdLength) ~
        LongBytes(7, "Quantity") ~
        LongBytes(8, "Fee") ~
        LongBytes(9, "Timestamp") ~
        ProofsBytes(10)
    ).map {
      case (((((((((_, _), version), chainId), sender), assetId), quantity), fee), timestamp), proofs) =>
        BurnTransactionV2(
          version,
          chainId,
          sender,
          assetId,
          quantity,
          fee,
          timestamp,
          proofs
        )
    }
=======
                 timestamp: Long): Either[ValidationError, TransactionT] = {
    signed(chainId, sender, assetId, quantity, fee, timestamp, sender)
>>>>>>> 6cadcddb
  }
}<|MERGE_RESOLUTION|>--- conflicted
+++ resolved
@@ -84,11 +84,11 @@
                  assetId: ByteStr,
                  quantity: Long,
                  fee: Long,
-<<<<<<< HEAD
-                 timestamp: Long): Either[ValidationError, TransactionT] =
-    signed(version, chainId, sender, assetId, quantity, fee, timestamp, sender)
+                 timestamp: Long): Either[ValidationError, TransactionT] = {
+    signed(chainId, sender, assetId, quantity, fee, timestamp, sender)
+  }
 
-  val byteDescription: ByteEntity[BurnTransactionV2] = {
+  val byteTailDescription: ByteEntity[BurnTransactionV2] = {
     (
       ConstantByte(1, value = 0, name = "Transaction multiple version mark") ~
         ConstantByte(2, value = typeId, name = "Transaction type") ~
@@ -103,7 +103,6 @@
     ).map {
       case (((((((((_, _), version), chainId), sender), assetId), quantity), fee), timestamp), proofs) =>
         BurnTransactionV2(
-          version,
           chainId,
           sender,
           assetId,
@@ -113,9 +112,5 @@
           proofs
         )
     }
-=======
-                 timestamp: Long): Either[ValidationError, TransactionT] = {
-    signed(chainId, sender, assetId, quantity, fee, timestamp, sender)
->>>>>>> 6cadcddb
   }
 }