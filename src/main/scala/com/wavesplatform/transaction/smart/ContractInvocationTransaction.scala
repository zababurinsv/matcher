package com.wavesplatform.transaction.smart

import com.google.common.primitives.{Bytes, Longs}
import com.wavesplatform.account._
import com.wavesplatform.common.state.ByteStr
import com.wavesplatform.common.utils.EitherExt2
import com.wavesplatform.crypto
import com.wavesplatform.crypto.KeyLength
import com.wavesplatform.lang.v1.Serde
import com.wavesplatform.lang.v1.compiler.Terms
import com.wavesplatform.lang.v1.compiler.Terms.{EVALUATED, FUNCTION_CALL, REF}
import com.wavesplatform.serialization.Deser
import com.wavesplatform.transaction.ValidationError.GenericError
import com.wavesplatform.transaction._
import com.wavesplatform.transaction.smart.ContractInvocationTransaction.Payment
import com.wavesplatform.utils.byteStrWrites
import monix.eval.Coeval
import play.api.libs.json.{Format, JsObject}

import scala.util.{Failure, Success, Try}

case class ContractInvocationTransaction private (chainId: Byte,
                                                  sender: PublicKeyAccount,
                                                  contractAddress: Address,
                                                  fc: Terms.FUNCTION_CALL,
                                                  payment: Option[Payment],
                                                  fee: Long,
                                                  timestamp: Long,
                                                  proofs: Proofs)
    extends ProvenTransaction
    with VersionedTransaction
    with FastHashId {

  import ContractInvocationTransaction.paymentPartFormat
  import play.api.libs.json.Json

  override val builder: TransactionParser = ContractInvocationTransaction

  val bodyBytes: Coeval[Array[Byte]] =
    Coeval.evalOnce(
      Bytes.concat(
        Array(builder.typeId, version, chainId),
        sender.publicKey,
        contractAddress.bytes.arr,
        Serde.serialize(fc),
        Deser.serializeOption(payment)(pmt => Longs.toByteArray(pmt.amount) ++ Deser.serializeOption(pmt.assetId)(_.arr)),
        Longs.toByteArray(fee),
        Longs.toByteArray(timestamp)
      )
    )

  override val assetFee: (Option[AssetId], Long) = (None, fee)
<<<<<<< HEAD
  override val json: Coeval[JsObject] = Coeval.evalOnce(
    jsonBase()
      ++ Json.obj(
        "version"         -> version,
        "contractAddress" -> contractAddress.bytes,
        "call"            -> ContractInvocationTransaction.functionCallToJson(fc),
        "payment"         -> payment
      ))
  override val bytes: Coeval[Array[Byte]]    = Coeval.evalOnce(Bytes.concat(Array(0: Byte), bodyBytes(), proofs.bytes()))
  override def checkedAssets(): Seq[AssetId] = payment.toSeq.flatMap(_.assetId)
=======
  override val json: Coeval[JsObject] =
    Coeval.evalOnce(
      jsonBase()
        ++ Json.obj(
          "version"         -> version,
          "contractAddress" -> contractAddress.bytes,
          "call"            -> ContractInvocationTransaction.functionCallToJson(fc),
          "payment"         -> payment
        )
    )

  override val bytes: Coeval[Array[Byte]] = Coeval.evalOnce(Bytes.concat(Array(0: Byte), bodyBytes(), proofs.bytes()))

  override def version: Byte = 1
>>>>>>> 6cadcddb
}

object ContractInvocationTransaction extends TransactionParserFor[ContractInvocationTransaction] with TransactionParser.MultipleVersions {

  import play.api.libs.json._
  import play.api.libs.json.Json

  case class Payment(amount: Long, assetId: Option[AssetId])

  implicit val paymentPartFormat: Format[ContractInvocationTransaction.Payment] = Json.format

  def functionCallToJson(fc: Terms.FUNCTION_CALL): JsObject = {
    Json.obj(
      "function" -> JsString(fc.function.asInstanceOf[com.wavesplatform.lang.v1.FunctionHeader.User].name),
      "args" -> JsArray(
        fc.args.map {
          case Terms.CONST_LONG(l)    => Json.obj("key" -> "", "type" -> "integer", "value" -> l)
          case Terms.CONST_BOOLEAN(l) => Json.obj("key" -> "", "type" -> "boolean", "value" -> l)
          case Terms.CONST_BYTESTR(l) => Json.obj("key" -> "", "type" -> "binary", "value" -> l.base64)
          case Terms.CONST_STRING(l)  => Json.obj("key" -> "", "type" -> "string", "value" -> l)
          case _                      => ???
        }
      )
    )
  }

  override val typeId: Byte                 = 16
  override val supportedVersions: Set[Byte] = Set(1)

  private def currentChainId = AddressScheme.current.chainId

  override protected def parseTail(bytes: Array[Byte]): Try[TransactionT] = {
    Try {
      val chainId            = bytes(0)
      val sender             = PublicKeyAccount(bytes.slice(1, KeyLength + 1))
      val contractAddress    = Address.fromBytes(bytes.drop(KeyLength + 1).take(Address.AddressLength)).explicitGet()
      val fcStart            = KeyLength + 1 + Address.AddressLength
      val rest               = bytes.drop(fcStart)
      val (fc, remaining)    = Serde.deserialize(rest, all = false).explicitGet()
      val paymentFeeTsProofs = rest.takeRight(remaining)
      val (payment: Option[(Option[AssetId], Long)], offset) = Deser.parseOption(paymentFeeTsProofs, 0)(arr => {
        val amt: Long                             = Longs.fromByteArray(arr.take(8))
        val (maybeAsset: Option[AssetId], offset) = Deser.parseOption(arr, 8)(ByteStr(_))
        (maybeAsset, amt)
      })
      val feeTsProofs = paymentFeeTsProofs.drop(offset)
      val fee         = Longs.fromByteArray(feeTsProofs.slice(0, 8))
      val timestamp   = Longs.fromByteArray(feeTsProofs.slice(8, 16))
      (for {
        _      <- Either.cond(chainId == currentChainId, (), GenericError(s"Wrong chainId ${chainId.toInt}"))
        proofs <- Proofs.fromBytes(feeTsProofs.drop(16))
        tx     <- create(sender, contractAddress, fc.asInstanceOf[FUNCTION_CALL], payment.map(p => Payment(p._2, p._1)), fee, timestamp, proofs)
      } yield tx).fold(left => Failure(new Exception(left.toString)), right => Success(right))
    }.flatten
  }

  def create(sender: PublicKeyAccount,
             contractAddress: Address,
             fc: Terms.FUNCTION_CALL,
             p: Option[Payment],
             fee: Long,
             timestamp: Long,
             proofs: Proofs): Either[ValidationError, TransactionT] = {
    for {
      _ <- Either.cond(fee > 0, (), ValidationError.InsufficientFee(s"insufficient fee: $fee"))
      _ <- p match {
        case Some(Payment(amt, token)) => Either.cond(amt > 0, (), ValidationError.NegativeAmount(0, token.toString))
        case _                         => Right(())
      }

      _ <- Either.cond(fc.args.forall(x => x.isInstanceOf[EVALUATED] || x == REF("unit")),
                       (),
                       GenericError("all arguments of contractInvocation must be EVALUATED"))
    } yield new ContractInvocationTransaction(currentChainId, sender, contractAddress, fc, p, fee, timestamp, proofs)
  }

  def signed(sender: PublicKeyAccount,
             contractAddress: Address,
             fc: Terms.FUNCTION_CALL,
             p: Option[Payment],
             fee: Long,
             timestamp: Long,
             signer: PrivateKeyAccount): Either[ValidationError, TransactionT] = {
    create(sender, contractAddress, fc, p, fee, timestamp, Proofs.empty).right.map { unsigned =>
      unsigned.copy(proofs = Proofs.create(Seq(ByteStr(crypto.sign(signer, unsigned.bodyBytes())))).explicitGet())
    }
  }

  def selfSigned(sender: PrivateKeyAccount,
                 contractAddress: Address,
                 fc: Terms.FUNCTION_CALL,
                 p: Option[Payment],
                 fee: Long,
                 timestamp: Long): Either[ValidationError, TransactionT] = {
    signed(sender, contractAddress, fc, p, fee, timestamp, sender)
  }
}<|MERGE_RESOLUTION|>--- conflicted
+++ resolved
@@ -50,18 +50,6 @@
     )
 
   override val assetFee: (Option[AssetId], Long) = (None, fee)
-<<<<<<< HEAD
-  override val json: Coeval[JsObject] = Coeval.evalOnce(
-    jsonBase()
-      ++ Json.obj(
-        "version"         -> version,
-        "contractAddress" -> contractAddress.bytes,
-        "call"            -> ContractInvocationTransaction.functionCallToJson(fc),
-        "payment"         -> payment
-      ))
-  override val bytes: Coeval[Array[Byte]]    = Coeval.evalOnce(Bytes.concat(Array(0: Byte), bodyBytes(), proofs.bytes()))
-  override def checkedAssets(): Seq[AssetId] = payment.toSeq.flatMap(_.assetId)
-=======
   override val json: Coeval[JsObject] =
     Coeval.evalOnce(
       jsonBase()
@@ -73,10 +61,11 @@
         )
     )
 
+  override def checkedAssets(): Seq[AssetId] = payment.toSeq.flatMap(_.assetId)
+
   override val bytes: Coeval[Array[Byte]] = Coeval.evalOnce(Bytes.concat(Array(0: Byte), bodyBytes(), proofs.bytes()))
 
   override def version: Byte = 1
->>>>>>> 6cadcddb
 }
 
 object ContractInvocationTransaction extends TransactionParserFor[ContractInvocationTransaction] with TransactionParser.MultipleVersions {
