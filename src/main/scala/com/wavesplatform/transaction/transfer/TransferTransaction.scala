package com.wavesplatform.transaction.transfer

import cats.implicits._
import com.google.common.primitives.{Bytes, Longs}
import com.wavesplatform.account.AddressOrAlias
import com.wavesplatform.common.utils.Base58
import com.wavesplatform.serialization.Deser
import com.wavesplatform.transaction._
import com.wavesplatform.transaction.validation._
import com.wavesplatform.utils.base58Length
import monix.eval.Coeval
import play.api.libs.json.{JsObject, Json}

trait TransferTransaction extends ProvenTransaction with VersionedTransaction {
  def assetId: Asset
  def recipient: AddressOrAlias
  def amount: Long
  def feeAssetId: Asset
  def fee: Long
  def attachment: Array[Byte]
  def version: Byte

  override val assetFee: (Asset, Long) = (feeAssetId, fee)

  override final val json: Coeval[JsObject] = Coeval.evalOnce(
    jsonBase() ++ Json.obj(
      "version"    -> version,
      "recipient"  -> recipient.stringRepr,
<<<<<<< HEAD
      "assetId"    -> assetId.map(_.base58),
      "feeAsset"   -> feeAssetId.map(_.base58), // legacy v0.11.1 compat
=======
      "assetId"    -> assetId.maybeBase58Repr,
      "feeAssetId" -> feeAssetId.maybeBase58Repr,
      "feeAsset"   -> feeAssetId.maybeBase58Repr, // legacy v0.11.1 compat
>>>>>>> 139def91
      "amount"     -> amount,
      "attachment" -> Base58.encode(attachment)
    ))

  final protected val bytesBase: Coeval[Array[Byte]] = Coeval.evalOnce {
    val timestampBytes  = Longs.toByteArray(timestamp)
    val assetIdBytes    = assetId.byteRepr
    val feeAssetIdBytes = feeAssetId.byteRepr
    val amountBytes     = Longs.toByteArray(amount)
    val feeBytes        = Longs.toByteArray(fee)

    Bytes.concat(
      sender.publicKey,
      assetIdBytes,
      feeAssetIdBytes,
      timestampBytes,
      amountBytes,
      feeBytes,
      recipient.bytes.arr,
      Deser.serializeArray(attachment)
    )
  }
  override def checkedAssets(): Seq[Asset] = Seq(assetId)
}

object TransferTransaction {

  val typeId: Byte = 4

  val MaxAttachmentSize            = 140
  val MaxAttachmentStringSize: Int = base58Length(MaxAttachmentSize)

  def validate(tx: TransferTransaction): Either[ValidationError, Unit] = {
    validate(tx.amount, tx.assetId, tx.fee, tx.feeAssetId, tx.attachment)
  }

  def validate(amt: Long, maybeAmtAsset: Asset, feeAmt: Long, maybeFeeAsset: Asset, attachment: Array[Byte]): Either[ValidationError, Unit] = {
    (
      validateAmount(amt, maybeAmtAsset.maybeBase58Repr.getOrElse("waves")),
      validateFee(feeAmt),
      validateAttachment(attachment)
    ).mapN { case _ => () }
      .toEither
      .leftMap(_.head)
  }
}<|MERGE_RESOLUTION|>--- conflicted
+++ resolved
@@ -26,14 +26,8 @@
     jsonBase() ++ Json.obj(
       "version"    -> version,
       "recipient"  -> recipient.stringRepr,
-<<<<<<< HEAD
-      "assetId"    -> assetId.map(_.base58),
-      "feeAsset"   -> feeAssetId.map(_.base58), // legacy v0.11.1 compat
-=======
       "assetId"    -> assetId.maybeBase58Repr,
-      "feeAssetId" -> feeAssetId.maybeBase58Repr,
       "feeAsset"   -> feeAssetId.maybeBase58Repr, // legacy v0.11.1 compat
->>>>>>> 139def91
       "amount"     -> amount,
       "attachment" -> Base58.encode(attachment)
     ))
