package com.wavesplatform.mining

import java.util.concurrent.atomic.AtomicBoolean

<<<<<<< HEAD
import com.wavesplatform.features.{FeatureProvider, BlockchainFeatureStatus}
=======
import com.wavesplatform.features.{BlockchainFeatures, FeatureProvider, FeatureStatus}
>>>>>>> aa6fbc0e
import com.wavesplatform.metrics.BlockStats
import com.wavesplatform.network._
import com.wavesplatform.settings.WavesSettings
import com.wavesplatform.state2._
import com.wavesplatform.state2.reader.StateReader
import com.wavesplatform.{Coordinator, UtxPool}
import io.netty.channel.group.ChannelGroup
import kamon.Kamon
import kamon.metric.instrument
import monix.eval.Task
import monix.execution._
import monix.execution.cancelables.{CompositeCancelable, SerialCancelable}
import monix.execution.schedulers.SchedulerService
import scorex.account.{Address, PrivateKeyAccount}
import scorex.block.Block._
import scorex.block.{Block, MicroBlock}
import scorex.consensus.nxt.NxtLikeConsensusBlockData
import scorex.transaction.PoSCalc._
import scorex.transaction.ValidationError.GenericError
import scorex.transaction._
import scorex.utils.{ScorexLogging, Time}
import scorex.wallet.Wallet

import scala.collection.mutable.{Map => MMap}
import scala.concurrent.Await
import scala.concurrent.duration._

class Miner(
             allChannels: ChannelGroup,
             blockchainReadiness: AtomicBoolean,
             blockchainUpdater: BlockchainUpdater,
             checkpoint: CheckpointService,
             history: NgHistory,
             featureProvider: FeatureProvider,
             stateReader: StateReader,
             settings: WavesSettings,
             timeService: Time,
             utx: UtxPool,
             wallet: Wallet) extends MinerDebugInfo with ScorexLogging with Instrumented {

  import Miner._

  private implicit val scheduler: SchedulerService = Scheduler.fixedPool(name = "miner-pool", poolSize = 2, reporter = com.wavesplatform.utils.UncaughtExceptionsToLogReporter)

  private lazy val minerSettings = settings.minerSettings
  private lazy val minMicroBlockDurationMills = minerSettings.minMicroBlockAge.toMillis
  private lazy val blockchainSettings = settings.blockchainSettings
  private lazy val processBlock = Coordinator.processSingleBlock(checkpoint, history, blockchainUpdater, timeService, stateReader, utx, blockchainReadiness, settings, featureProvider) _

  private val scheduledAttempts = SerialCancelable()
  private val microBlockAttempt = SerialCancelable()

  private val blockBuildTimeStats = Kamon.metrics.histogram("pack-and-forge-block-time", instrument.Time.Milliseconds)
  private val microBlockBuildTimeStats = Kamon.metrics.histogram("forge-microblock-time", instrument.Time.Milliseconds)

  private val nextBlockGenerationTimes: MMap[Address, Long] = MMap.empty

  def collectNextBlockGenerationTimes: List[(Address, Long)] = Await.result(Task.now(nextBlockGenerationTimes.toList).runAsync, Duration.Inf)

  private def checkAge(parentHeight: Int, parentTimestamp: Long): Either[String, Unit] =
    Either.cond(parentHeight == 1, (), (timeService.correctedTime() - parentTimestamp).millis)
      .left.flatMap(blockAge => Either.cond(blockAge <= minerSettings.intervalAfterLastBlockThenGenerationIsAllowed, (),
      s"BlockChain is too old (last block timestamp is $parentTimestamp generated $blockAge ago)"
    ))

  private def generateOneBlockTask(version: Int, account: PrivateKeyAccount, parentHeight: Int,
                                   greatGrandParent: Option[Block], balance: Long)(delay: FiniteDuration): Task[Either[String, Block]] = Task {
    // should take last block right at the time of mining since microblocks might have been added
    // the rest doesn't change
    val referencedBlockInfo = history.bestLastBlockInfo(System.currentTimeMillis() - minMicroBlockDurationMills).get
    val pc = allChannels.size()
    lazy val currentTime = timeService.correctedTime()
    lazy val h = calcHit(referencedBlockInfo.consensus, account)
    lazy val t = calcTarget(referencedBlockInfo.timestamp, referencedBlockInfo.consensus.baseTarget, currentTime, balance)
    measureSuccessful(blockBuildTimeStats, for {
      _ <- Either.cond(pc >= minerSettings.quorum, (), s"Quorum not available ($pc/${minerSettings.quorum}, not forging block with ${account.address}")
      _ <- Either.cond(h < t, (), s"${System.currentTimeMillis()}: Hit $h was NOT less than target $t, not forging block with ${account.address}")
      _ = log.debug(s"Forging with ${account.address}, H $h < T $t, balance $balance, prev block ${referencedBlockInfo.blockId}")
      _ = log.debug(s"Previous block ID ${referencedBlockInfo.blockId} at $parentHeight with target ${referencedBlockInfo.consensus.baseTarget}")
      block <- {
        val avgBlockDelay = blockchainSettings.genesisSettings.averageBlockDelay
        val btg = calcBaseTarget(avgBlockDelay, parentHeight, referencedBlockInfo.consensus.baseTarget, referencedBlockInfo.timestamp, greatGrandParent.map(_.timestamp), currentTime)
        val gs = calcGeneratorSignature(referencedBlockInfo.consensus, account)
        val consensusData = NxtLikeConsensusBlockData(btg, ByteStr(gs))
        val sortInBlock = history.height() <= blockchainSettings.functionalitySettings.dontRequireSortedTransactionsAfter
        val unconfirmed = utx.packUnconfirmed(minerSettings.maxTransactionsInKeyBlock, sortInBlock)
        val features = settings.featuresSettings.supported
          .filter(featureProvider.featureStatus(_) == BlockchainFeatureStatus.Undefined).toSet
        log.debug(s"Adding ${unconfirmed.size} unconfirmed transaction(s) to new block")
        Block.buildAndSign(version.toByte, currentTime, referencedBlockInfo.blockId, consensusData, unconfirmed, account, features)
          .left.map(l => l.err)
      }
    } yield block)
  }.delayExecution(delay)


  private def generateOneMicroBlockTask(account: PrivateKeyAccount, accumulatedBlock: Block): Task[Either[ValidationError, Option[Block]]] = Task {
    log.trace(s"Generating microblock for $account")
    val pc = allChannels.size()
    lazy val unconfirmed = measureLog("packing unconfirmed transactions for microblock") {
      utx.packUnconfirmed(settings.minerSettings.maxTransactionsInMicroBlock, sortInBlock = false)
    }
    if (pc < minerSettings.quorum) {
      log.trace(s"Quorum not available ($pc/${minerSettings.quorum}, not forging microblock with ${account.address}")
      Right(None)
    }
    else if (unconfirmed.isEmpty) {
      log.trace("skipping microBlock because no txs in utx pool")
      Right(None)
    }
    else {
      log.trace(s"Accumulated ${unconfirmed.size} txs for microblock")
      val start = System.currentTimeMillis()
      val block = for {
        signedBlock <- Block.buildAndSign(
          version = 3,
          timestamp = accumulatedBlock.timestamp,
          reference = accumulatedBlock.reference,
          consensusData = accumulatedBlock.consensusData,
          transactionData = accumulatedBlock.transactionData ++ unconfirmed,
          signer = account
        )
        microBlock <- MicroBlock.buildAndSign(account, unconfirmed, accumulatedBlock.signerData.signature, signedBlock.signerData.signature)
        _ = microBlockBuildTimeStats.safeRecord(System.currentTimeMillis() - start)
        _ <- Coordinator.processMicroBlock(checkpoint, history, blockchainUpdater, utx)(microBlock)
      } yield {
        BlockStats.mined(microBlock)
        log.trace(s"MicroBlock(id=${trim(microBlock.uniqueId)}) has been mined for $account}")
        allChannels.broadcast(MicroBlockInv(microBlock.totalResBlockSig, microBlock.prevResBlockSig))
        Some(signedBlock)
      }
      block.left.map { err =>
        log.trace(s"MicroBlock has NOT been mined for $account} because $err")
        err
      }
    }
  }.delayExecution(minerSettings.microBlockInterval)

  private def generateMicroBlockSequence(account: PrivateKeyAccount, accumulatedBlock: Block): Task[Unit] =
    generateOneMicroBlockTask(account, accumulatedBlock).flatMap {
      case Left(err) => Task(log.warn("Error mining MicroBlock: " + err.toString))
      case Right(maybeNewTotal) => generateMicroBlockSequence(account, maybeNewTotal.getOrElse(accumulatedBlock))
    }

  private def generateBlockTask(account: PrivateKeyAccount): Task[Unit] = {
    val height = history.height()
    val lastBlock = history.lastBlock.get
    val grandParent = history.parent(lastBlock, 2)
    (for {
      _ <- checkAge(height, history.lastBlockTimestamp().get)
      ts <- nextBlockGenerationTime(height, stateReader, blockchainSettings.functionalitySettings, lastBlock, account, featureProvider)
      offset = calcOffset(timeService, ts, minerSettings.minimalBlockGenerationOffset)
      balance <- generatingBalance(stateReader, blockchainSettings.functionalitySettings, account, height).toEither.left.map(er => GenericError(er.getMessage))
    } yield (offset, balance)) match {
      case Right((offset, balance)) =>
        log.debug(s"Next attempt for acc=$account in $offset")
        val version = if (height <= blockchainSettings.functionalitySettings.blockVersion3After) PlainBlockVersion else NgBlockVersion
        nextBlockGenerationTimes += account.toAddress -> (System.currentTimeMillis() + offset.toMillis)
        generateOneBlockTask(version, account, height, grandParent, balance)(offset).flatMap {
          case Right(block) => Task.now {
            processBlock(block, true) match {
              case Left(err) => log.warn("Error mining Block: " + err.toString)
              case Right(Some(score)) =>
                allChannels.broadcast(LocalScoreChanged(score))
                allChannels.broadcast(BlockForged(block))
                scheduleMining()
                if (featureProvider.activationHeight(BlockchainFeatures.NG).exists(history.height > _ + 1))
                  startMicroBlockMining(account, block)
              case Right(None) => log.warn("Newly created block has already been appended, should not happen")
            }
          }
          case Left(err) =>
            log.debug(s"No block generated because $err, retrying")
            generateBlockTask(account)
        }
      case Left(err) =>
        log.debug(s"Not scheduling block mining because $err")
        Task.unit
    }
  }

  def scheduleMining(): Unit = {
    Miner.blockMiningStarted.increment()
    scheduledAttempts := CompositeCancelable.fromSet(
      wallet.privateKeyAccounts().map(generateBlockTask).map(_.runAsync).toSet)
    microBlockAttempt := SerialCancelable()
    log.debug(s"Block mining scheduled")
  }

  def stopMicroblockMining(): Unit = {
    microBlockAttempt := SerialCancelable()
    log.debug(s"Microblock mining was stopped")
  }

  private def startMicroBlockMining(account: PrivateKeyAccount, lastBlock: Block): Unit = {
    Miner.microMiningStarted.increment()
    microBlockAttempt := generateMicroBlockSequence(account, lastBlock).runAsync
    log.trace(s"MicroBlock mining scheduled for $account")
  }
}

object Miner extends ScorexLogging {

  val MaxTransactionsPerMicroblock: Int = 5000

  def calcOffset(timeService: Time, calculatedTimestamp: Long, minimalBlockGenerationOffset: FiniteDuration): FiniteDuration = {
    val calculatedGenerationTimestamp = (Math.ceil(calculatedTimestamp / 1000.0) * 1000).toLong
    val calculatedOffset = calculatedGenerationTimestamp - timeService.correctedTime()
    Math.max(minimalBlockGenerationOffset.toMillis, calculatedOffset).millis
  }

  private val blockMiningStarted = Kamon.metrics.counter("block-mining-started")
  private val microMiningStarted = Kamon.metrics.counter("micro-mining-started")
}

trait MinerDebugInfo {
  def collectNextBlockGenerationTimes: List[(Address, Long)]
}


<|MERGE_RESOLUTION|>--- conflicted
+++ resolved
@@ -2,11 +2,7 @@
 
 import java.util.concurrent.atomic.AtomicBoolean
 
-<<<<<<< HEAD
-import com.wavesplatform.features.{FeatureProvider, BlockchainFeatureStatus}
-=======
-import com.wavesplatform.features.{BlockchainFeatures, FeatureProvider, FeatureStatus}
->>>>>>> aa6fbc0e
+import com.wavesplatform.features.{BlockchainFeatures, FeatureProvider, BlockchainFeatureStatus}
 import com.wavesplatform.metrics.BlockStats
 import com.wavesplatform.network._
 import com.wavesplatform.settings.WavesSettings
@@ -173,7 +169,7 @@
                 allChannels.broadcast(LocalScoreChanged(score))
                 allChannels.broadcast(BlockForged(block))
                 scheduleMining()
-                if (featureProvider.activationHeight(BlockchainFeatures.NG).exists(history.height > _ + 1))
+                if (featureProvider.featureActivationHeight(BlockchainFeatures.NG.id).exists(history.height > _ + 1))
                   startMicroBlockMining(account, block)
               case Right(None) => log.warn("Newly created block has already been appended, should not happen")
             }
