--- conflicted
+++ resolved
@@ -51,11 +51,7 @@
       (for ((curr, upd) <- currRest.constraints.toList.iterator.zip(updatedRest.constraints.toList.iterator) if upd.isOverfilled)
         yield
           (curr, upd) match {
-<<<<<<< HEAD
-            case (OneDimensionalMiningConstraint(rest, description, _), OneDimensionalMiningConstraint(newRest, _, _)) =>
-=======
             case (OneDimensionalMiningConstraint(rest, _, description), OneDimensionalMiningConstraint(newRest, _, _)) =>
->>>>>>> 30d33c26
               Iterator.single(s"$description($rest -> $newRest)")
 
             case (m: MultiDimensionalMiningConstraint, m1: MultiDimensionalMiningConstraint) =>
@@ -65,13 +61,7 @@
               Iterator.single(s"$curr -> $upd")
           }).flatten
     } else {
-<<<<<<< HEAD
       updatedRest.constraints.toList.iterator
-=======
-      updatedRest.constraints
-        .toList
-        .iterator
->>>>>>> 30d33c26
         .filter(_.isOverfilled)
         .map(_.toString)
     }
