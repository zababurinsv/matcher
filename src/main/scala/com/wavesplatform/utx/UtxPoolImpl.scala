--- conflicted
+++ resolved
@@ -172,7 +172,6 @@
 
   override def packUnconfirmed(rest: MultiDimensionalMiningConstraint): (Seq[Transaction], MultiDimensionalMiningConstraint) = {
     val differ = TransactionDiffer(fs, blockchain.lastBlockTimestamp, time.correctedTime(), blockchain.height) _
-<<<<<<< HEAD
     val (invalidTxs, reversedValidTxs, _, finalConstraint, _, _, iterations) = PoolMetrics.packTimeStats.measure {
       transactions.values.asScala.toSeq
         .sorted(TransactionsOrdering.InUTXPool)
@@ -196,25 +195,6 @@
                 case Left(_) =>
                   (tx.id() +: invalid, valid, diff, currRest, currRest.isEmpty, lastOverfilled, iterations + 1)
               }
-=======
-    val (invalidTxs, reversedValidTxs, _, finalConstraint, _) = transactions.values.asScala.toSeq
-      .sorted(TransactionsOrdering.InUTXPool)
-      .iterator
-      .scanLeft((Seq.empty[ByteStr], Seq.empty[Transaction], Monoid[Diff].empty, rest, false)) {
-        case ((invalid, valid, diff, currRest, isEmpty), tx) =>
-          val updatedBlockchain = composite(blockchain, diff)
-          val updatedRest       = currRest.put(updatedBlockchain, tx)
-          if (updatedRest.isOverfilled) {
-            log.trace(
-              s"Mining constraints overfilled: ${MultiDimensionalMiningConstraint.formatOverfilledConstraints(currRest, updatedRest).mkString(", ")}")
-            (invalid, valid, diff, currRest, isEmpty)
-          } else {
-            differ(updatedBlockchain, tx) match {
-              case Right(newDiff) =>
-                (invalid, tx +: valid, Monoid.combine(diff, newDiff), updatedRest, currRest.isEmpty)
-              case Left(_) =>
-                (tx.id() +: invalid, valid, diff, currRest, isEmpty)
->>>>>>> 82494fe4
             }
         }
         .takeWhile(!_._5) // !currRest.isEmpty
@@ -248,7 +228,7 @@
         diff <- TransactionDiffer(fs, lastBlockTimestamp, currentTime, height)(blockchain, transaction)
       } yield diff
     }
-      
+
     def isScripted(transaction: Transaction): Boolean = {
       transaction match {
         case a: AuthorizedTransaction => blockchain.hasScript(a.sender.toAddress)
