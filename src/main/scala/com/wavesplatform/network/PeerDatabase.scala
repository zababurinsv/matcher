package com.wavesplatform.network

import java.net.{InetAddress, InetSocketAddress}

import io.netty.channel.Channel
import scorex.utils.ScorexLogging


trait PeerDatabase extends AutoCloseable {

  def addCandidate(socketAddress: InetSocketAddress)

  def touch(socketAddress: InetSocketAddress)

  def blacklist(host: InetAddress, reason: String)

  def knownPeers: Map[InetSocketAddress, Long]

  def blacklistedHosts: Set[InetAddress]

  def suspendedHosts: Set[InetAddress]

  def randomPeer(excluded: Set[InetSocketAddress]): Option[InetSocketAddress]

  def detailedBlacklist: Map[InetAddress, (Long, String)]

  def detailedSuspended: Map[InetAddress, Long]

  def clearBlacklist(): Unit

  def suspend(host: InetAddress): Unit

  def blacklistAndClose(channel: Channel, reason: String): Unit
}

object PeerDatabase extends ScorexLogging {

  trait NoOp extends PeerDatabase {
    override def addCandidate(socketAddress: InetSocketAddress): Unit = {}

    override def touch(socketAddress: InetSocketAddress): Unit = {}

    override def blacklist(host: InetAddress, reason: String): Unit = {}

    override def knownPeers: Map[InetSocketAddress, Long] = Map.empty

    override def blacklistedHosts: Set[InetAddress] = Set.empty

    override def randomPeer(excluded: Set[InetSocketAddress]): Option[InetSocketAddress] = None

    override def detailedBlacklist: Map[InetAddress, (Long, String)] = Map.empty

    override def clearBlacklist(): Unit = ()

    override def suspend(host: InetAddress): Unit = {}

    override val suspendedHosts: Set[InetAddress] = Set.empty

    override val detailedSuspended: Map[InetAddress, Long] = Map.empty

<<<<<<< HEAD
    override def blacklistAndClose(channel: Channel, reason: String): Unit = {}

    override def close(): Unit = {}
=======
    override def blacklistAndClose(channel: Channel, reason: String): Unit = channel.close()
>>>>>>> 15c94bbf
  }

  object NoOp extends NoOp

}<|MERGE_RESOLUTION|>--- conflicted
+++ resolved
@@ -58,13 +58,9 @@
 
     override val detailedSuspended: Map[InetAddress, Long] = Map.empty
 
-<<<<<<< HEAD
-    override def blacklistAndClose(channel: Channel, reason: String): Unit = {}
+    override def blacklistAndClose(channel: Channel, reason: String): Unit = channel.close()
 
     override def close(): Unit = {}
-=======
-    override def blacklistAndClose(channel: Channel, reason: String): Unit = channel.close()
->>>>>>> 15c94bbf
   }
 
   object NoOp extends NoOp
