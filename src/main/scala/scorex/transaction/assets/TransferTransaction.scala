package scorex.transaction.assets

import com.google.common.primitives.{Bytes, Longs}
import com.wavesplatform.crypto
import com.wavesplatform.state2.ByteStr
import com.wavesplatform.utils.base58Length
import monix.eval.Coeval
import play.api.libs.json.{JsObject, Json}
import scorex.account.{AddressOrAlias, PrivateKeyAccount, PublicKeyAccount}
import scorex.crypto.encode.Base58
import scorex.serialization.Deser
import scorex.transaction.TransactionParser._
import scorex.transaction.{ValidationError, _}

import scala.util.{Failure, Success, Try}

case class TransferTransaction private(assetId: Option[AssetId],
                                       sender: PublicKeyAccount,
                                       recipient: AddressOrAlias,
                                       amount: Long,
                                       timestamp: Long,
                                       feeAssetId: Option[AssetId],
                                       fee: Long,
                                       attachment: Array[Byte],
                                       signature: ByteStr)
  extends SignedTransaction with FastHashId {
  override val transactionType: TransactionType.Value = TransactionType.TransferTransaction

  override val assetFee: (Option[AssetId], Long) = (feeAssetId, fee)

  val bodyBytes: Coeval[Array[Byte]] = Coeval.evalOnce {
    val timestampBytes = Longs.toByteArray(timestamp)
    val assetIdBytes = assetId.map(a => (1: Byte) +: a.arr).getOrElse(Array(0: Byte))
    val amountBytes = Longs.toByteArray(amount)
    val feeAssetIdBytes = feeAssetId.map(a => (1: Byte) +: a.arr).getOrElse(Array(0: Byte))
    val feeBytes = Longs.toByteArray(fee)

    Bytes.concat(Array(transactionType.id.toByte),
      sender.publicKey,
      assetIdBytes,
      feeAssetIdBytes,
      timestampBytes,
      amountBytes,
      feeBytes,
      recipient.bytes.arr,
      Deser.serializeArray(attachment))
  }

  override val json: Coeval[JsObject] = Coeval.evalOnce(jsonBase() ++ Json.obj(
    "recipient" -> recipient.stringRepr,
    "assetId" -> assetId.map(_.base58),
    "amount" -> amount,
    "feeAsset" -> feeAssetId.map(_.base58),
    "attachment" -> Base58.encode(attachment)
  ))

  override val bytes: Coeval[Array[Byte]] = Coeval.evalOnce(Bytes.concat(Array(transactionType.id.toByte), signature.arr, bodyBytes()))

}

object TransferTransaction {

  val MaxAttachmentSize = 140
  val MaxAttachmentStringSize = base58Length(MaxAttachmentSize)


  def parseTail(bytes: Array[Byte]): Try[TransferTransaction] = Try {

    val signature = ByteStr(bytes.slice(0, SignatureLength))
    val txId = bytes(SignatureLength)
    require(txId == TransactionType.TransferTransaction.id.toByte, s"Signed tx id is not match")
    val sender = PublicKeyAccount(bytes.slice(SignatureLength + 1, SignatureLength + KeyLength + 1))
    val (assetIdOpt, s0) = Deser.parseByteArrayOption(bytes, SignatureLength + KeyLength + 1, AssetIdLength)
    val (feeAssetIdOpt, s1) = Deser.parseByteArrayOption(bytes, s0, AssetIdLength)
    val timestamp = Longs.fromByteArray(bytes.slice(s1, s1 + 8))
    val amount = Longs.fromByteArray(bytes.slice(s1 + 8, s1 + 16))
    val feeAmount = Longs.fromByteArray(bytes.slice(s1 + 16, s1 + 24))

    (for {
      recRes <- AddressOrAlias.fromBytes(bytes, s1 + 24)
      (recipient, recipientEnd) = recRes
      (attachment, _) = Deser.parseArraySize(bytes, recipientEnd)
      tt <- TransferTransaction.create(assetIdOpt.map(ByteStr(_)), sender, recipient, amount, timestamp, feeAssetIdOpt.map(ByteStr(_)), feeAmount, attachment, signature)
    } yield tt).fold(left => Failure(new Exception(left.toString)), right => Success(right))
  }.flatten

  def create(assetId: Option[AssetId],
             sender: PublicKeyAccount,
             recipient: AddressOrAlias,
             amount: Long,
             timestamp: Long,
             feeAssetId: Option[AssetId],
             feeAmount: Long,
             attachment: Array[Byte],
             signature: ByteStr): Either[ValidationError, TransferTransaction] = {
    if (attachment.length > TransferTransaction.MaxAttachmentSize) {
      Left(ValidationError.TooBigArray)
    } else if (amount <= 0) {
      Left(ValidationError.NegativeAmount(amount, "waves")) //CHECK IF AMOUNT IS POSITIVE
    } else if (Try(Math.addExact(amount, feeAmount)).isFailure) {
      Left(ValidationError.OverflowError) // CHECK THAT fee+amount won't overflow Long
    } else if (feeAmount <= 0) {
      Left(ValidationError.InsufficientFee)
    } else {
      Right(TransferTransaction(assetId, sender, recipient, amount, timestamp, feeAssetId, feeAmount, attachment, signature))
    }
  }

  def create(assetId: Option[AssetId],
             sender: PrivateKeyAccount,
             recipient: AddressOrAlias,
             amount: Long,
             timestamp: Long,
             feeAssetId: Option[AssetId],
             feeAmount: Long,
             attachment: Array[Byte]): Either[ValidationError, TransferTransaction] = {
    create(assetId, sender, recipient, amount, timestamp, feeAssetId, feeAmount, attachment, ByteStr.empty).right.map { unsigned =>
<<<<<<< HEAD
      unsigned.copy(signature = ByteStr(crypto.sign(sender, unsigned.toSign())))
=======
      unsigned.copy(signature = ByteStr(EllipticCurveImpl.sign(sender, unsigned.bodyBytes())))
>>>>>>> 629d55c7
    }
  }
}<|MERGE_RESOLUTION|>--- conflicted
+++ resolved
@@ -115,11 +115,7 @@
              feeAmount: Long,
              attachment: Array[Byte]): Either[ValidationError, TransferTransaction] = {
     create(assetId, sender, recipient, amount, timestamp, feeAssetId, feeAmount, attachment, ByteStr.empty).right.map { unsigned =>
-<<<<<<< HEAD
-      unsigned.copy(signature = ByteStr(crypto.sign(sender, unsigned.toSign())))
-=======
-      unsigned.copy(signature = ByteStr(EllipticCurveImpl.sign(sender, unsigned.bodyBytes())))
->>>>>>> 629d55c7
+      unsigned.copy(signature = ByteStr(crypto.sign(sender, unsigned.bodyBytes())))
     }
   }
 }