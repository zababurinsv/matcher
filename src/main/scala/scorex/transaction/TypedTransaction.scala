package scorex.transaction

import scorex.serialization.Deser
import scorex.transaction.assets._
import scorex.transaction.assets.exchange.{ExchangeTransaction}

import scala.util.{Failure, Try}

trait TypedTransaction extends Transaction {

  import TypedTransaction._

  val transactionType: TransactionType.Value
}

object TypedTransaction extends Deser[TypedTransaction] {

  //TYPES
  @SerialVersionUID(-6895735531914374629L)
  object TransactionType extends Enumeration {
    val GenesisTransaction = Value(1)
    val PaymentTransaction = Value(2)
    val IssueTransaction = Value(3)
    val TransferTransaction = Value(4)
    val ReissueTransaction = Value(5)
    val BurnTransaction = Value(6)
    val OrderMatchTransaction = Value(7)
<<<<<<< HEAD
    val OrderCancelTransaction = Value(8)
    val LeaseTransaction = Value(9)
=======
>>>>>>> c040b084
  }

  val TimestampLength = 8
  val AmountLength = 8
  val TypeLength = 1

  def parseBytes(data: Array[Byte]): Try[TypedTransaction] =
    data.head match {
      case txType: Byte if txType == TransactionType.GenesisTransaction.id =>
        GenesisTransaction.parseTail(data.tail)

      case txType: Byte if txType == TransactionType.PaymentTransaction.id =>
        PaymentTransaction.parseTail(data.tail)

      case txType: Byte if txType == TransactionType.IssueTransaction.id =>
        IssueTransaction.parseTail(data.tail)

      case txType: Byte if txType == TransactionType.TransferTransaction.id =>
        TransferTransaction.parseTail(data.tail)

      case txType: Byte if txType == TransactionType.ReissueTransaction.id =>
        ReissueTransaction.parseTail(data.tail)

      case txType: Byte if txType == TransactionType.BurnTransaction.id =>
        BurnTransaction.parseTail(data.tail)

      case txType: Byte if txType == TransactionType.OrderMatchTransaction.id =>
        ExchangeTransaction.parseTail(data.tail)

      case txType => Failure(new Exception(s"Invalid transaction type: $txType"))
    }
}<|MERGE_RESOLUTION|>--- conflicted
+++ resolved
@@ -25,11 +25,7 @@
     val ReissueTransaction = Value(5)
     val BurnTransaction = Value(6)
     val OrderMatchTransaction = Value(7)
-<<<<<<< HEAD
-    val OrderCancelTransaction = Value(8)
     val LeaseTransaction = Value(9)
-=======
->>>>>>> c040b084
   }
 
   val TimestampLength = 8
