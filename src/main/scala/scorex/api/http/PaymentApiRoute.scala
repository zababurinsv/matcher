--- conflicted
+++ resolved
@@ -1,43 +1,23 @@
 package scorex.api.http
 
 import javax.ws.rs.Path
-<<<<<<< HEAD
 
-import akka.http.scaladsl.model.StatusCodes
-=======
->>>>>>> ad2c5619
 import akka.http.scaladsl.server.Route
 import com.wavesplatform.settings.RestAPISettings
 import io.swagger.annotations._
-<<<<<<< HEAD
-import play.api.libs.json.{JsError, JsSuccess, Json}
-import scorex.api.http.assets.{PaymentRequest, TransferRequest}
-import scorex.app.RunnableApplication
+import scorex.api.http.assets.TransferRequest
 import scorex.transaction.SimpleTransactionModule
-
-import scala.util.Try
-=======
-import scorex.transaction.SimpleTransactionModule
-import scorex.transaction.state.wallet.{Payment, TransferRequest}
+import scorex.transaction.state.wallet.Payment
 import scorex.wallet.Wallet
->>>>>>> ad2c5619
 
 @Path("/payment")
 @Api(value = "/payment")
 @Deprecated
-<<<<<<< HEAD
-case class PaymentApiRoute(application: RunnableApplication) extends ApiRoute with CommonTransactionApiFunctions {
-  val settings = application.settings
-
-  // TODO asInstanceOf
-  implicit lazy val transactionModule: SimpleTransactionModule = application.transactionModule.asInstanceOf[SimpleTransactionModule]
-  lazy val wallet = application.wallet
-=======
 case class PaymentApiRoute(settings: RestAPISettings, wallet: Wallet, transactionModule: SimpleTransactionModule) extends ApiRoute {
->>>>>>> ad2c5619
 
   override lazy val route = payment
 
+  @Deprecated
   @ApiOperation(value = "Send payment. Deprecated: use /assets/transfer instead",
     notes = "Send payment to another wallet. Deprecated: use /assets/transfer instead",
     httpMethod = "POST",
@@ -49,41 +29,19 @@
       value = "Json with data",
       required = true,
       paramType = "body",
-      dataType = "PaymentRequest",
+      dataType = "scorex.transaction.state.wallet.Payment",
       defaultValue = "{\n\t\"amount\":400,\n\t\"fee\":1,\n\t\"sender\":\"senderId\",\n\t\"recipient\":\"recipientId\"\n}"
     )
   ))
   @ApiResponses(Array(
     new ApiResponse(code = 200, message = "Json with response or error")
   ))
-<<<<<<< HEAD
-  def payment: Route = path("payment") {
-    entity(as[String]) { body =>
-      withAuth {
-        postJsonRoute {
-          walletNotExists(wallet).getOrElse {
-            Try(Json.parse(body)).map { js =>
-              js.validate[PaymentRequest] match {
-                case err: JsError =>
-                  WrongTransactionJson(err).response
-                case JsSuccess(p: PaymentRequest, _) =>
-                  val transferRequest = TransferRequest(None, None, p.amount, p.fee, p.sender, "", p.recipient)
-                  transactionModule.transferAsset(transferRequest, wallet).map { paymentVal =>
-                    paymentVal.fold(e => ApiError.fromValidationError(e).response, { tx => JsonResponse(tx.json, StatusCodes.OK) })
-                  }.getOrElse(InvalidSender.response)
-              }
-            }.getOrElse(WrongJson().response)
-          }
-        }
-      }
-=======
   def payment: Route = (path("payment") & post & withAuth) {
     json[Payment] { p =>
       val transferRequest = TransferRequest(None, None, p.amount, p.fee, p.sender, None, p.recipient)
       transactionModule
         .transferAsset(transferRequest, wallet)
         .map(_.json)
->>>>>>> ad2c5619
     }
   }
 }