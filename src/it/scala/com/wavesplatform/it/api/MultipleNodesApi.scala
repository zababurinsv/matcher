package com.wavesplatform.it.api

import java.util.{Timer, TimerTask}

import com.wavesplatform.it.api.MultipleNodesApi._
import scorex.utils.ScorexLogging

import scala.concurrent.ExecutionContext.Implicits.global
import scala.concurrent.duration.FiniteDuration
import scala.concurrent.{Future, Promise}

trait MultipleNodesApi extends ScorexLogging {
  def waitFor[A](desc: String)(nodes: Iterable[NodeApi], retryInterval: FiniteDuration)
                (request: NodeApi => Future[A], cond: Iterable[A] => Boolean): Future[Boolean] = {
    def retry = sleep(retryInterval).flatMap { _ =>
      waitFor(desc)(nodes, retryInterval)(request, cond)
    }

    Future.traverse(nodes)(request)
      .map(cond)
      .recover { case _ => false }
      .flatMap {
        case true => Future.successful(true)
        case false => retry
      }
  }

  def waitForSameBlocksAt(nodes: Iterable[NodeApi], retryInterval: FiniteDuration, height: Int): Future[Boolean] = {
<<<<<<< HEAD
    def waitHeight = waitFor[Int](s"all heights >= $height")(nodes, retryInterval)(_.height, _.forall(_ >= height))
    def waitSameBlocks = waitFor[NodeApi.Block](s"same blocks at height = $height")(nodes, retryInterval)(_.blockAt(height), { blocks =>
=======
    def waitHeight = waitFor[Int](nodes, retryInterval)(_.height, _.forall(_ >= height))

    def waitSameBlocks = waitFor[NodeApi.Block](nodes, retryInterval)(_.blockAt(height), { blocks =>
>>>>>>> 7cebcf54
      val sig = blocks.map(_.signature)
      sig.forall(_ == sig.head)
    })

    for {
      _ <- waitHeight
      _ = log.debug(s"All nodes reached height $height")
      r <- waitSameBlocks
    } yield r
  }
}

object MultipleNodesApi {
  private val timer = new Timer("multiple-nodes-api", true)

  private def sleep(delay: FiniteDuration): Future[Unit] = {
    val p = Promise[Unit]()
    timer.schedule(
      new TimerTask {
        override def run(): Unit = p.success(())
      },
      delay.toMillis)
    p.future
  }
}<|MERGE_RESOLUTION|>--- conflicted
+++ resolved
@@ -26,14 +26,9 @@
   }
 
   def waitForSameBlocksAt(nodes: Iterable[NodeApi], retryInterval: FiniteDuration, height: Int): Future[Boolean] = {
-<<<<<<< HEAD
     def waitHeight = waitFor[Int](s"all heights >= $height")(nodes, retryInterval)(_.height, _.forall(_ >= height))
+
     def waitSameBlocks = waitFor[NodeApi.Block](s"same blocks at height = $height")(nodes, retryInterval)(_.blockAt(height), { blocks =>
-=======
-    def waitHeight = waitFor[Int](nodes, retryInterval)(_.height, _.forall(_ >= height))
-
-    def waitSameBlocks = waitFor[NodeApi.Block](nodes, retryInterval)(_.blockAt(height), { blocks =>
->>>>>>> 7cebcf54
       val sig = blocks.map(_.signature)
       sig.forall(_ == sig.head)
     })
